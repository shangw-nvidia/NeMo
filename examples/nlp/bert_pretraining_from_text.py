--- conflicted
+++ resolved
@@ -14,11 +14,7 @@
 
 import json
 import os
-<<<<<<< HEAD
-=======
-import random
 import sys
->>>>>>> 73bb5fb2
 from argparse import ArgumentParser
 
 import pytorch_lightning as pl
