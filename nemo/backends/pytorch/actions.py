# Copyright (c) 2019 NVIDIA Corporation
import copy
import importlib
import itertools
import json
import os
from collections import defaultdict
from contextlib import ExitStack
from pathlib import Path
from typing import List, Optional

import torch
import torch.distributed as dist
import torch.nn as nn
import torch.optim as optim
from torch.nn.parallel import DistributedDataParallel as DDP

from nemo import logging
from nemo.backends.pytorch.module_wrapper import TrainableNeuralModuleWrapper
from nemo.backends.pytorch.nm import DataLayerNM, TrainableNM
from nemo.backends.pytorch.optimizers import AdamW, Novograd, master_params
from nemo.core import DeploymentFormat, DeviceType, NeuralModule, NeuralModuleFactory, NmTensor
from nemo.core.actions import Actions, TrainingState, topological_sort_from_leaves
from nemo.core.callbacks import ActionCallback, NeMoCallback, SimpleLossLoggerCallback
from nemo.core.neural_factory import OperationMode, Optimization
from nemo.core.neural_types import AxisKind, NeuralType
from nemo.utils.app_state import AppState
from nemo.utils.decorators import deprecated
from nemo.utils.helpers import get_checkpoint_from_dir

# these imports will happen on as-needed basis
amp = None
LARC = None
FusedLAMB = None
FusedAdam = None
FusedNovoGrad = None

AmpOptimizations = {
    Optimization.mxprO0: "O0",
    Optimization.mxprO1: "O1",
    Optimization.mxprO2: "O2",
    Optimization.mxprO3: "O3",
}

_float_2_half_req = {
    Optimization.mxprO1,
    Optimization.mxprO2,
    Optimization.mxprO3,
}


class PtActions(Actions):
    def __init__(
        self, local_rank=None, global_rank=None, tb_writer=None, optimization_level=Optimization.mxprO0,
    ):
        need_apex = local_rank is not None or optimization_level != Optimization.mxprO0
        if need_apex:
            try:
                apex = importlib.import_module('apex')
                if optimization_level != Optimization.mxprO0:
                    global amp
                    amp = importlib.import_module('apex.amp')
                if local_rank is not None:
                    global LARC
                    global FusedLAMB
                    global FusedAdam
                    global FusedNovoGrad
                    parallel = importlib.import_module('apex.parallel')
                    apex_optimizer = importlib.import_module('apex.optimizers')
                    LARC = parallel.LARC
                    FusedLAMB = apex_optimizer.FusedLAMB
                    FusedAdam = apex_optimizer.FusedAdam
                    FusedNovoGrad = apex_optimizer.FusedNovoGrad

            except ImportError:
                raise ImportError(
                    "NVIDIA Apex is necessary for distributed training and"
                    "mixed precision training. It only works on GPUs."
                    "Please install Apex from "
                    "https://www.github.com/nvidia/apex"
                )

        super(PtActions, self).__init__(
            local_rank=local_rank, global_rank=global_rank, optimization_level=optimization_level,
        )

        self._step = 0
        self._epoch = 0
        self._optimizers = []
        self.tb_writer = tb_writer
        self.cache = None
        self.amp_initialized = False
        self.ddp_initialized = False
        self.ddp_module_dict = {}
        self._train_called = False

    @property
    def step(self):
        return self._step

    @step.setter
    def step(self, step):
        self._step = step

    @property
    def epoch(self):
        return self._epoch

    @epoch.setter
    def epoch(self, epoch):
        self._epoch = epoch

    @property
    @deprecated(version="0.12", explanation="epoch_num has been deprecated in favour of epoch.")
    def epoch_num(self):
        return self._epoch

    @epoch_num.setter
    @deprecated(version="0.12", explanation="epoch_num has been deprecated in favour of epoch.")
    def epoch_num(self):
        return self._epoch

    @property
    def optimizers(self):
        return self._optimizers

    def __get_top_sorted_modules_and_dataloader(self, hook: List[NmTensor]):
        """A function that accepts a list of NmTensors that need to be computed and constructs a call DAG that starts
        from a datalayerNM and can be used to compute the NmTensors.

        args:
            leaf_nmtensors (List[NmTensors]): The tensors to be computed

        returns:
            top_sorted_modules: the callchain DAG
            tdataset: the datalayer at the top of the callchain
        """
        top_sorted_modules = topological_sort_from_leaves(hook)

        if not isinstance(top_sorted_modules[0][0], DataLayerNM):
            raise ValueError("The first module in your DAG was not a DataLayer NeuralModule.")

        tdataset = top_sorted_modules[0][0].dataset

        for m in top_sorted_modules:
            if m[0].factory is None and self._local_rank is not None:
                raise ValueError(
                    "Neural module {0} was created without NeuralModuleFactory, but you are trying to run in "
                    "distributed mode. Please instantiate NeuralModuleFactory first and pass its instance as "
                    "`factory` parameter to all your Neural Module objects.".format(str(m[0]))
                )

        return top_sorted_modules, tdataset

    def create_optimizer(self, optimizer, things_to_optimize, optimizer_params=None):
        """
        Wrapper function around __setup_optimizer()

        Args:
            optimizer : A instantiated PyTorch optimizer or string. For
                currently supported strings, see __setup_optimizer().
            things_to_optimize (list): Must be a list of Neural Modules and/or
                parameters. If a Neural Module is passed, all trainable
                parameters are extracted and passed to the optimizer.
            optimizer_params (dict): Optional parameters dictionary.

        Returns:
            Optimizer
        """

        optimizer_instance = None
        optimizer_class = None
        if isinstance(optimizer, str):
            optimizer_class = optimizer
        elif isinstance(optimizer, torch.optim.Optimizer):
            optimizer_instance = optimizer
        else:
            raise ValueError("`optimizer` must be a string or an instance of torch.optim.Optimizer")

        modules_to_optimize = []
        tensors_to_optimize = []
        if not isinstance(things_to_optimize, list):
            things_to_optimize = [things_to_optimize]
        for thing in things_to_optimize:
            if isinstance(thing, NeuralModule):
                modules_to_optimize.append(thing)
            elif isinstance(thing, NmTensor):
                tensors_to_optimize.append(thing)
            else:
                raise ValueError(
                    "{} passed to create_optimizer() was neither a neural module nor a neural module tensor"
                )

        if tensors_to_optimize:
            call_chain, _ = self.__get_top_sorted_modules_and_dataloader(tensors_to_optimize)

            for module in call_chain:
                if module[0] not in modules_to_optimize:
                    modules_to_optimize.append(module[0])

        # Extract trainable weights which will be optimized
        params_list = [p.parameters() for p in modules_to_optimize if isinstance(p, TrainableNM) or p.is_trainable()]
        params_to_optimize = itertools.chain(*params_list)

        if optimizer_params is None:
            optimizer_params = {}
        # Init amp
        optimizer = self.__setup_optimizer(
            optimizer_instance=optimizer_instance,
            optimizer_class=optimizer_class,
            optimization_params=optimizer_params,
            params_to_optimize=params_to_optimize,
        )

        self._optimizers.append(optimizer)
        return optimizer

    @staticmethod
    def __setup_optimizer(
        optimizer_instance, optimizer_class, optimization_params, params_to_optimize,
    ):

        if optimizer_instance is None:
            # Setup optimizer instance, by default it is SGD
            lr = optimization_params["lr"]
            if optimizer_class.lower() == "sgd":
                optimizer = optim.SGD(
                    params_to_optimize,
                    lr=lr,
                    momentum=optimization_params.get("momentum", 0.9),
                    weight_decay=optimization_params.get("weight_decay", 0.0),
                )
            elif optimizer_class.lower() == "adam":
                optimizer = optim.Adam(
                    params=params_to_optimize,
                    lr=lr,
                    betas=optimization_params.get("betas", (0.9, 0.999)),
<<<<<<< HEAD
                    weight_decay=optimization_params.get("weight_decay", 0.0),
                    eps=optimization_params.get("eps", 1e-8),
=======
                    eps=optimization_params.get("eps", 1e-8),
                    weight_decay=optimization_params.get("weight_decay", 0),
                    amsgrad=optimization_params.get("amsgrad", False),
>>>>>>> 8ed69b64
                )
            elif optimizer_class.lower() == "fused_adam":
                if not FusedAdam:
                    raise ValueError("FusedAdam works only with torch DDP.")
                optimizer = FusedAdam(  # Note: amsgrad = True is not supported.
                    params=params_to_optimize,
                    lr=lr,
                    betas=optimization_params.get("betas", (0.9, 0.999)),
                    eps=optimization_params.get("eps", 1e-8),
                    weight_decay=optimization_params.get("weight_decay", 0.0),
                )
            elif optimizer_class.lower() == "adam_w":
                optimizer = AdamW(
                    params=params_to_optimize,
                    lr=lr,
                    betas=optimization_params.get("betas", (0.9, 0.999)),
                    eps=optimization_params.get("eps", 1e-8),
<<<<<<< HEAD
=======
                    weight_decay=optimization_params.get("weight_decay", 0.0),
                    amsgrad=optimization_params.get("amsgrad", False),
>>>>>>> 8ed69b64
                )
            elif optimizer_class.lower() == "novograd":
                optimizer = Novograd(
                    params_to_optimize,
                    lr=lr,
                    weight_decay=optimization_params.get("weight_decay", 0.0),
                    luc=optimization_params.get("luc", False),
                    luc_trust=optimization_params.get("luc_eta", 1e-3),
                    betas=optimization_params.get("betas", (0.95, 0.25)),
                )
            elif optimizer_class.lower() == "fused_novograd":
                if not FusedNovoGrad:
                    raise ValueError("FusedNovoGrad works only with torch DDP.")
                optimizer = FusedNovoGrad(
                    params_to_optimize,
                    lr=lr,
                    weight_decay=optimization_params.get("weight_decay", 0.0),
                    reg_inside_moment=True,
                    grad_averaging=False,
                    betas=optimization_params.get("betas", (0.95, 0.25)),
                )
            elif optimizer_class.lower() == "fused_lamb":
                if not FusedLAMB:
                    raise ValueError("FusedLAMB works only with torch DDP.")
                optimizer = FusedLAMB(params_to_optimize, lr=lr,)
            else:
                raise ValueError("Unknown optimizer class: {0}".format(optimizer_class))

            if optimization_params.get("larc", False):
                if not LARC:
                    raise ValueError("LARC works only with torch DDP.")
                logging.info("Enabling larc")
                optimizer = LARC(optimizer, trust_coefficient=optimization_params.get("larc_eta", 2e-2),)
        else:
            logging.info("Optimizer instance: {0} is provided.")
            if optimizer_class is not None and optimizer_class != "":
                logging.warning("Ignoring `optimizer_class` parameter because `optimizer_instance` is provided")
            if optimization_params is not None and optimization_params != {}:
                logging.warning(
                    "Ignoring `optimization_params` parameter for optimizer because `optimizer_instance` is provided"
                )
            optimizer = optimizer_instance
        return optimizer

    def __initialize_amp(
        self, optimizer, optim_level, amp_max_loss_scale=2.0 ** 24, amp_min_loss_scale=1.0,
    ):
        if optim_level not in AmpOptimizations:
            raise ValueError(f"__initialize_amp() was called with unknown optim_level={optim_level}")
        # in this case, nothing to do here
        if optim_level == Optimization.mxprO0:
            return optimizer

        if len(AppState().modules) < 1:
            raise ValueError("There were no modules to initialize")
        pt_modules = []
        for module in AppState().modules:
            if isinstance(module, nn.Module):
                pt_modules.append(module)
            elif isinstance(module, TrainableNeuralModuleWrapper):
                pt_modules.append(module._pt_module)

        _, optimizer = amp.initialize(
            max_loss_scale=amp_max_loss_scale,
            min_loss_scale=amp_min_loss_scale,
            models=pt_modules,
            optimizers=optimizer,
            opt_level=AmpOptimizations[optim_level],
        )
        self.amp_initialized = True
        return optimizer

    def nm_graph_forward_pass(self, callchain, registered_tensors):
        self.__nm_graph_forward_pass(callchain, registered_tensors)

    def __nm_graph_forward_pass(
        self, call_chain, registered_tensors, mode=OperationMode.training, use_cache=False,
    ):
        for ind in range(1, len(call_chain)):
            if use_cache:
                in_cache = True
                for tensor in call_chain[ind][2].values():
                    if tensor is None:
                        # NM has an output tensor that is not used in the
                        # current call chain, so we don't care if it's not in
                        # cache
                        continue
                    if tensor.unique_name not in registered_tensors:
                        in_cache = False
                if in_cache:
                    continue
            call_args = call_chain[ind][1]
            m_id = call_chain[ind][0].unique_instance_id
            pmodule = self.ddp_module_dict[m_id] if self.ddp_initialized else call_chain[ind][0]

            if mode == OperationMode.training:
                # if module.is_trainable():
                if isinstance(pmodule, nn.Module):
                    pmodule.train()
            elif mode == OperationMode.evaluation:
                # if module.is_trainable():
                if isinstance(pmodule, nn.Module):
                    pmodule.eval()
            else:
                raise ValueError("Unknown OperationMode")
            # prepare call signature for `module`
            call_set = {}
            for tensor_name, nmtensor in call_args.items():
                key = nmtensor.unique_name
                call_set[tensor_name] = registered_tensors[key]
            new_tensors = pmodule(force_pt=True, **call_set)

            if not isinstance(new_tensors, List):
                if not isinstance(new_tensors, tuple):
                    new_tensors = [new_tensors]
                else:
                    new_tensors = list(new_tensors)
            for t_tensor, nm_tensor in zip(new_tensors, call_chain[ind][2].values()):
                if nm_tensor is None:
                    continue
                t_name = nm_tensor.unique_name
                if t_name not in registered_tensors or registered_tensors[t_name] is None:
                    registered_tensors[t_name] = t_tensor
                else:
                    raise ValueError(f"A NMTensor was produced twice in the same DAG. {t_name}")

    @staticmethod
    def pad_tensor(t: torch.Tensor, target_size: torch.Size):
        padded_shape = target_size.cpu().data.numpy().tolist()
        padded_t = torch.zeros(padded_shape).cuda().type_as(t)
        t_size = t.size()
        if len(t_size) == 0:
            padded_t = t
        elif len(t_size) == 1:
            padded_t[: t_size[0]] = t
        elif len(t_size) == 2:
            padded_t[: t_size[0], : t_size[1]] = t
        elif len(t_size) == 3:
            padded_t[: t_size[0], : t_size[1], : t_size[2]] = t
        elif len(t_size) == 4:
            padded_t[: t_size[0], : t_size[1], : t_size[2], : t_size[3]] = t
        else:
            raise NotImplementedError
        return padded_t

    @staticmethod
    def depad_tensor(t: torch.Tensor, original_size: torch.Size):
        t_size = original_size
        if len(t_size) == 0:
            depadded_t = t
        elif len(t_size) == 1:
            depadded_t = t[: t_size[0]]
        elif len(t_size) == 2:
            depadded_t = t[: t_size[0], : t_size[1]]
        elif len(t_size) == 3:
            depadded_t = t[: t_size[0], : t_size[1], : t_size[2]]
        elif len(t_size) == 4:
            depadded_t = t[: t_size[0], : t_size[1], : t_size[2], : t_size[3]]
        else:
            raise NotImplementedError
        return depadded_t

    def _eval(self, tensors_2_evaluate, callback, step, verbose=False):
        """
        Evaluation process.
        WARNING THIS function assumes that all tensors_2_evaluate are based
        on a single datalayer
        Args:
          tensors_2_evaluate: list of NmTensors to evaluate
          callback: instance of EvaluatorCallback
          step: current training step, used for logging

        Returns:
          None
        """
        with torch.no_grad():
            # each call chain corresponds to a tensor in tensors_2_evaluate
            call_chain, _ = self.__get_top_sorted_modules_and_dataloader(hook=tensors_2_evaluate)
            # "Retrieve" data layer from call chain.
            dl_nm = call_chain[0][0]

            # Prepare eval_dataloader
            # For distributed training it should have disjoint subsets of
            # all data on every worker
            is_distributed = False
            world_size = None
            if dl_nm.placement == DeviceType.AllGpu:
                assert dist.is_initialized()
                is_distributed = True
                world_size = torch.distributed.get_world_size()

                if dl_nm.dataset is not None:
                    sampler = None
                    if not isinstance(dl_nm.dataset, torch.utils.data.IterableDataset):
                        sampler = torch.utils.data.distributed.DistributedSampler(
                            dataset=dl_nm.dataset, shuffle=dl_nm.shuffle
                        )
                    dataloader_params = {
                        'dataset': dl_nm.dataset,
                        'sampler': sampler,
                        'num_workers': dl_nm.num_workers,
                        'batch_size': dl_nm.batch_size,
                        'shuffle': False,
                        'pin_memory': dl_nm.pin_memory,
                    }
                    if hasattr(dl_nm, 'collate_fn'):
                        dataloader_params['collate_fn'] = dl_nm.collate_fn
                    eval_dataloader = torch.utils.data.DataLoader(**dataloader_params)
                else:
                    eval_dataloader = dl_nm.data_iterator

                if hasattr(eval_dataloader, 'sampler'):
                    eval_dataloader.sampler.set_epoch(0)
            else:  # Not distributed
                if dl_nm.dataset is not None:
                    # Todo: remove local_parameters
                    dataloader_params = {
                        'dataset': dl_nm.dataset,
                        'sampler': None,  # not distributed sampler
                        'num_workers': dl_nm.num_workers,
                        'batch_size': dl_nm.batch_size,
                        'shuffle': dl_nm.shuffle,
                        'pin_memory': dl_nm.pin_memory,
                    }
                    if hasattr(dl_nm, 'collate_fn'):
                        dataloader_params['collate_fn'] = dl_nm.collate_fn
                    eval_dataloader = torch.utils.data.DataLoader(**dataloader_params)
                else:
                    eval_dataloader = dl_nm.data_iterator
            # after this eval_dataloader is ready to be used
            # reset global_var_dict - results of evaluation will be stored
            # there

            callback.clear_global_var_dict()
            dl_device = dl_nm._device

            # Evaluation mini-batch for loop
            num_batches = None
            if hasattr(eval_dataloader, "__len__"):
                num_batches = len(eval_dataloader)
            for epoch_i, data in enumerate(eval_dataloader, 0):
                if (
                    verbose
                    and num_batches is not None
                    and (num_batches < 10 or (epoch_i % int(num_batches / 10) == 0))
                ):
                    logging.info(f"Evaluating batch {epoch_i} out of {num_batches}")
                tensors = []
                if isinstance(data, torch.Tensor):
                    data = (data,)
                for d in data:
                    if isinstance(d, torch.Tensor):
                        tensors.append(d.to(dl_device))
                    else:
                        tensors.append(d)

                registered_e_tensors = {
                    t.unique_name: d for t, d in zip(call_chain[0][2].values(), tensors) if t is not None
                }
                self.__nm_graph_forward_pass(
                    call_chain=call_chain, registered_tensors=registered_e_tensors, mode=OperationMode.evaluation,
                )

                if not is_distributed or self.global_rank == 0:
                    values_dict = {}
                # If distributed. For the outer loop, we need to ensure that
                # all processes loop through the elements in the same order
                for t2e in tensors_2_evaluate:
                    key = t2e.unique_name
                    if key not in registered_e_tensors.keys():
                        logging.info("WARNING: Tensor {} was not found during eval".format(key))
                        continue
                    if is_distributed:
                        # where we will all_gather results from all workers
                        tensors_list = []
                        # where we will all_gather tensor sizes
                        tensor_on_worker = registered_e_tensors[key]

                        if not isinstance(tensor_on_worker, torch.Tensor):  # For string and other.
                            if self.global_rank == 0:
                                values_dict[key] = [tensor_on_worker] + ([None] * (world_size - 1))
                            continue

                        # https://github.com/pytorch/pytorch/issues/24137
                        is_bool = False
                        if tensor_on_worker.dtype == torch.bool:
                            is_bool = True
                            tensor_on_worker = tensor_on_worker.to(dtype=torch.long)

                        if tensor_on_worker.shape != torch.Size([]):
                            tensor_on_worker_size_as_tensor = torch.tensor(tensor_on_worker.shape).cuda()
                            sizes = []
                            for ind in range(world_size):
                                sizes.append(torch.empty_like(tensor_on_worker_size_as_tensor))
                            dist.all_gather(sizes, tensor_on_worker_size_as_tensor)
                            mx_dim, _ = torch.max(torch.stack(sizes), dim=0)
                        else:  # this is a singleton. For example, loss value
                            sizes = [torch.Size([])] * world_size
                            mx_dim = None
                        for ind in range(world_size):
                            # we have to use max shape for all_gather
                            if mx_dim is None:  # singletons
                                tensors_list.append(torch.tensor(2).cuda().type_as(tensor_on_worker))
                            else:  # non-singletons
                                tensors_list.append(
                                    torch.empty(mx_dim.cpu().data.numpy().tolist()).cuda().type_as(tensor_on_worker)
                                )

                        if mx_dim is not None:
                            t_to_send = self.pad_tensor(tensor_on_worker, mx_dim)
                        else:
                            t_to_send = tensor_on_worker
                        dist.all_gather(tensors_list, t_to_send)
                        tensors_list = [self.depad_tensor(t, size) for t, size in zip(tensors_list, sizes)]
                        if self.global_rank == 0:
                            values_dict["IS_FROM_DIST_EVAL"] = True
                            if is_bool:
                                tensors_list = [t.to(dtype=torch.bool) for t in tensors_list]
                            values_dict[key] = tensors_list
                    else:  # NON-DISTRIBUTED TRAINING
                        values_dict["IS_FROM_DIST_EVAL"] = False
                        values_dict[key] = [registered_e_tensors[key]]
                if callback.user_iter_callback and (self.global_rank is None or self.global_rank == 0):
                    # values_dict will contain results from all workers
                    callback.user_iter_callback(values_dict, callback._global_var_dict)

            # final aggregation (over minibatches) and logging of results
            # should happend only on one worker
            if callback.user_done_callback and (self.global_rank is None or self.global_rank == 0):
                vals_to_log = callback.user_done_callback(callback._global_var_dict)
                # log results to Tensorboard or Weights & Biases
                if vals_to_log is not None:
                    if hasattr(callback, 'swriter') and callback.swriter is not None:
                        if hasattr(callback, 'tb_writer_func') and callback.tb_writer_func is not None:
                            callback.tb_writer_func(callback.swriter, vals_to_log, step)
                        else:
                            for key, val in vals_to_log.items():
                                callback.swriter.add_scalar(key, val, step)
                    if hasattr(callback, 'wandb_log'):
                        callback.wandb_log(vals_to_log)

    def _infer(
        self, tensors_to_return, verbose=False, cache=False, use_cache=False, offload_to_cpu=True,
    ):
        """
        Does the same as _eval() just with tensors instead of eval callback.
        """
        # Checking that cache is used properly
        if cache and use_cache:
            raise ValueError(
                "cache and use_cache were both set. However cache must first be created prior to using it."
            )
        if cache:
            if self.cache is not None:
                raise ValueError("cache was set but was not empty")
            self.cache = []
        if use_cache:
            if not self.cache:
                raise ValueError("use_cache was set, but cache was empty")

        with torch.no_grad():
            # each call chain corresponds to a tensor in tensors_2_evaluate
            dl_nm = None
            call_chain, _ = self.__get_top_sorted_modules_and_dataloader(hook=tensors_to_return)
            dl_nm = call_chain[0][0]

            # Prepare eval_dataloader
            # For distributed training it should have disjoint subsets of
            # all data on every worker
            is_distributed = False
            world_size = None
            if dl_nm.placement == DeviceType.AllGpu:
                if self.cache or use_cache:
                    raise NotImplementedError("Caching is not available for distributed training.")
                assert dist.is_initialized()
                is_distributed = True
                world_size = torch.distributed.get_world_size()
                if dl_nm.dataset is not None:
                    sampler = None
                    if not isinstance(dl_nm.dataset, torch.utils.data.IterableDataset):
                        sampler = torch.utils.data.distributed.DistributedSampler(
                            dataset=dl_nm.dataset, shuffle=dl_nm.shuffle
                        )
                    dataloader_params = {
                        'dataset': dl_nm.dataset,
                        'sampler': sampler,
                        'num_workers': dl_nm.num_workers,
                        'batch_size': dl_nm.batch_size,
                        'shuffle': False,
                        'pin_memory': dl_nm.pin_memory,
                    }
                    if hasattr(dl_nm, 'collate_fn'):
                        dataloader_params['collate_fn'] = dl_nm.collate_fn
                    eval_dataloader = torch.utils.data.DataLoader(**dataloader_params)
                else:
                    eval_dataloader = dl_nm.data_iterator
                eval_dataloader.sampler.set_epoch(0)
            elif not use_cache:  # Not distributed and not using cache
                # Dataloaders are only used if use_cache is False
                # When caching, the DAG must cache all outputs from dataloader
                if dl_nm.dataset is not None:
                    # Todo: remove local_parameters
                    dataloader_params = {
                        'dataset': dl_nm.dataset,
                        'sampler': None,  # not distributed sampler
                        'num_workers': dl_nm.num_workers,
                        'batch_size': dl_nm.batch_size,
                        'shuffle': dl_nm.shuffle,
                        'pin_memory': dl_nm.pin_memory,
                    }
                    if hasattr(dl_nm, 'collate_fn'):
                        dataloader_params['collate_fn'] = dl_nm.collate_fn
                    eval_dataloader = torch.utils.data.DataLoader(**dataloader_params)
                else:
                    eval_dataloader = dl_nm.data_iterator
            # after this eval_dataloader is ready to be used
            # reset global_var_dict - results of evaluation will be stored
            # there

            if not is_distributed or self.global_rank == 0:
                values_dict = {}
                for t in tensors_to_return:
                    values_dict[t.unique_name] = []
            dl_device = dl_nm._device

            # Evaluation mini-batch for loop
            if use_cache:
                num_batches = len(self.cache)
                loop_iterator = self.cache
            else:
                num_batches = len(eval_dataloader)
                loop_iterator = eval_dataloader

            for epoch_i, data in enumerate(loop_iterator, 0):
                if verbose and (num_batches < 10 or (epoch_i % int(num_batches / 10) == 0)):
                    logging.info(f"Evaluating batch {epoch_i} out of {num_batches}")
                tensors = []
                if use_cache:
                    registered_e_tensors = data
                    # delete tensors_to_return
                    for t in tensors_to_return:
                        if t.unique_name in registered_e_tensors:
                            del registered_e_tensors[t.unique_name]
                    # Need to check for device type mismatch
                    for t in registered_e_tensors:
                        registered_e_tensors[t].to(dl_device)
                else:
                    if isinstance(data, torch.Tensor):
                        data = (data,)
                    for d in data:
                        if isinstance(d, torch.Tensor):
                            tensors.append(d.to(dl_device))
                        else:
                            tensors.append(d)

                    registered_e_tensors = {
                        t.unique_name: d for t, d in zip(call_chain[0][2].values(), tensors) if t is not None
                    }
                self.__nm_graph_forward_pass(
                    call_chain=call_chain,
                    registered_tensors=registered_e_tensors,
                    mode=OperationMode.evaluation,
                    use_cache=use_cache,
                )

                if cache:
                    self.append_to_cache(registered_e_tensors, offload_to_cpu)

                # If distributed. For the outer loop, we need to ensure that
                # all processes loop through the elements in the same order
                for t2e in tensors_to_return:
                    key = t2e.unique_name
                    if key not in registered_e_tensors.keys():
                        logging.info("WARNING: Tensor {} was not found during eval".format(key))
                        continue
                    if is_distributed:
                        # where we will all_gather results from all workers
                        tensors_list = []
                        # where we will all_gather tensor sizes
                        tensor_on_worker = registered_e_tensors[key]
                        if tensor_on_worker.shape != torch.Size([]):
                            tensor_on_worker_size_as_tensor = torch.tensor(tensor_on_worker.shape).cuda()
                            sizes = []
                            for ind in range(world_size):
                                sizes.append(torch.empty_like(tensor_on_worker_size_as_tensor))
                            dist.all_gather(sizes, tensor_on_worker_size_as_tensor)
                            mx_dim, _ = torch.max(torch.stack(sizes), dim=0)
                        else:  # this is a singleton. For example, loss value
                            sizes = [torch.Size([])] * world_size
                            mx_dim = None
                        for ind in range(world_size):
                            # we have to use max shape for all_gather
                            if mx_dim is None:  # singletons
                                tensors_list.append(torch.tensor(2).cuda().type_as(tensor_on_worker))
                            else:  # non-singletons
                                tensors_list.append(
                                    torch.empty(mx_dim.cpu().data.numpy().tolist()).cuda().type_as(tensor_on_worker)
                                )

                        if mx_dim is not None:
                            t_to_send = self.pad_tensor(tensor_on_worker, mx_dim)
                        else:
                            t_to_send = tensor_on_worker
                        dist.all_gather(tensors_list, t_to_send)
                        tensors_list = [self.depad_tensor(t, size) for t, size in zip(tensors_list, sizes)]
                        if offload_to_cpu:
                            tensors_list = [t.cpu() for t in tensors_list]
                        if self.global_rank == 0:
                            values_dict[key] += tensors_list
                    else:  # NON-DISTRIBUTED TRAINING
                        tensor = registered_e_tensors[key]
                        if offload_to_cpu and isinstance(tensor, torch.Tensor):
                            tensor = tensor.cpu()
                        values_dict[key] += [tensor]

            if not is_distributed or self.global_rank == 0:
                inferred_tensors = []
                for t in tensors_to_return:
                    inferred_tensors.append(values_dict[t.unique_name])
                return inferred_tensors

            # For all other ranks
            return None

    def append_to_cache(self, registered_tensors: dict, offload_to_cpu):
        """Simpler helper function to add results of __nm_graph_forward_pass to
        current cache.
        """
        if offload_to_cpu:
            for t in registered_tensors:
                registered_tensors[t] = registered_tensors[t].cpu()
        self.cache.append(registered_tensors)

    def clear_cache(self):
        """ Simple helpful function to clear cache by setting self.cache to
        None
        """
        self.cache = None

    def save_state_to(self, path: str):
        """
        Saves current state such as step, epoch and optimizer parameters
        Args:
          path:

        Returns:

        """
        state = {
            "step": self.step,
            "epoch": self.epoch,
            "optimizer_state": [opt.state_dict() for opt in self._optimizers],
        }
        torch.save(state, path)

    def restore_state_from(self, path: str):
        """
        Restores state such as step, epoch and optimizer parameters
        Args:
          path:

        Returns:

        """
        if os.path.isfile(path):
            # map_location could be cuda:<device_id> but cpu seems to be more
            # general since we are also saving step and epoch
            # load_state_dict should move the variables to the relevant device
            checkpoint = torch.load(path, map_location="cpu")
            self.step = checkpoint["step"]
            self.epoch = checkpoint["epoch"]
            if checkpoint["optimizer_state"]:
                for opt, opt_chkpt in zip(self._optimizers, checkpoint["optimizer_state"]):
                    opt.load_state_dict(opt_chkpt)
        else:
            raise FileNotFoundError("Could not find checkpoint file: {0}".format(path))

    @staticmethod
    def _check_all_tensors(list_of_tensors):
        """Method that checks if the passed list contains all NmTensors
        """
        if not isinstance(list_of_tensors, list):
            return False
        for tensor in list_of_tensors:
            if not isinstance(tensor, NmTensor):
                return False
        return True

    @staticmethod
    def _check_tuples(list_of_tuples):
        """Method that checks if the passed tuple contains an optimizer in the
        first element, and a list of NmTensors in the second.
        """
        for tup in list_of_tuples:
            if not (isinstance(tup[0], torch.optim.Optimizer) and PtActions._check_all_tensors(tup[1])):
                return False
        return True

    @staticmethod
    def __module_export(module, output, d_format: DeploymentFormat, input_example=None, output_example=None):
        # Check if output already exists
        destination = Path(output)
        if destination.exists():
            raise FileExistsError(f"Destination {output} already exists. " f"Aborting export.")

        input_names = list(module.input_ports.keys())
        output_names = list(module.output_ports.keys())
        dynamic_axes = defaultdict(list)

        def __extract_dynamic_axes(port_name: str, ntype: NeuralType, dynamic_axes: defaultdict):
            if ntype.axes:
                for ind, axis in enumerate(ntype.axes):
                    if axis.kind == AxisKind.Batch or axis.kind == AxisKind.Time:
                        dynamic_axes[port_name].append(ind)

        # extract dynamic axes and remove unnecessary inputs/outputs
        # for input_ports
        for port_name, ntype in module.input_ports.items():
            if port_name in module._disabled_deployment_input_ports:
                input_names.remove(port_name)
                continue
            __extract_dynamic_axes(port_name, ntype, dynamic_axes)
        # for output_ports
        for port_name, ntype in module.output_ports.items():
            if port_name in module._disabled_deployment_output_ports:
                output_names.remove(port_name)
                continue
            __extract_dynamic_axes(port_name, ntype, dynamic_axes)

        if len(dynamic_axes) == 0:
            dynamic_axes = None

        # Make a deep copy of init parameters.
        init_params_copy = copy.deepcopy(module._init_params)

        # Reset standard instance field - making the file (probably) lighter.
        module._init_params = None
        module._placement = None
        module._factory = None
        module._device = None

        module.eval()
        try:
            # Remove NeMo-related things from the module
            # We need to change __call__ method. Note that this will change the
            # whole class, not just this object! Which is why we need to repair it
            # in the finally block
            __orig_call__ = type(module).__call__
            type(module).__call__ = torch.nn.Module.__call__

            if d_format == DeploymentFormat.TORCHSCRIPT:
                if input_example is None:
                    # Route 1 - via torch.jit.script
                    traced_m = torch.jit.script(module)
                    traced_m.save(output)
                else:
                    # Route 2 - via tracing
                    traced_m = torch.jit.trace(module, input_example)
                    traced_m.save(output)
            elif d_format == DeploymentFormat.ONNX or d_format == DeploymentFormat.TRTONNX:
                if input_example is None:
                    raise ValueError(f'Example input is None, but ONNX tracing was' f' attempted')
                if output_example is None:
                    if isinstance(input_example, tuple):
                        output_example = module.forward(*input_example)
                    else:
                        output_example = module.forward(input_example)
                with torch.jit.optimized_execution(True):
                    jitted_model = torch.jit.trace(module, input_example)

                torch.onnx.export(
                    jitted_model,
                    input_example,
                    output,
                    input_names=input_names,
                    output_names=output_names,
                    verbose=False,
                    export_params=True,
                    do_constant_folding=True,
                    dynamic_axes=dynamic_axes,
                    opset_version=11,
                    example_outputs=output_example,
                )
                # fn = output + ".readable"
                # with open(fn, 'w') as f:
                #     tempModel = onnx.load(output)
                #     onnx.save(tempModel, output + ".copy")
                #     onnx.checker.check_model(tempModel)
                #     pgraph = onnx.helper.printable_graph(tempModel.graph)
                #     f.write(pgraph)

            elif d_format == DeploymentFormat.PYTORCH:
                torch.save(module.state_dict(), output)
                with open(output + ".json", 'w') as outfile:
                    json.dump(init_params_copy, outfile)

            else:
                raise NotImplementedError(f"Not supported deployment format: {d_format}")
        except Exception as e:  # nopep8
            logging.error(f'module export failed for {module} ' f'with exception {e}')
        finally:
            type(module).__call__ = __orig_call__

    @staticmethod
    def deployment_export(module, output: str, d_format: DeploymentFormat, input_example=None, output_example=None):
        """Exports Neural Module instance for deployment.

        Args:
            module: neural module to export
            output (str): where export results should be saved
            d_format (DeploymentFormat): which deployment format to use
            input_example: sometimes tracing will require input examples
            output_example: Should match inference on input_example
            amp_max_loss_scale (float): Max value for amp loss scaling.
                Defaults to 2.0**24.
        """

        with torch.no_grad():
            PtActions.__module_export(
                module=module,
                output=output,
                d_format=d_format,
                input_example=input_example,
                output_example=output_example,
            )

    def train(
        self,
        tensors_to_optimize=None,
        training_graph=None,
        optimizer=None,
        optimization_params=None,
        callbacks: Optional[List[ActionCallback]] = None,
        lr_policy=None,
        batches_per_step=None,
        stop_on_nan_loss=False,
        synced_batchnorm=False,
        synced_batchnorm_groupsize=0,
        gradient_predivide=False,
        amp_max_loss_scale=2.0 ** 24,
    ):
        def _perform_on_step_start(callbacks, state):
            # TODO: Most of these checks can be relaxed since we enforce callbacks
            # to be a list of ActionCallback objects
            if callbacks is not None and isinstance(callbacks, List) and len(callbacks) > 0:
                for callback in callbacks:
                    if isinstance(callback, ActionCallback):
                        callback.on_iteration_start()
                    elif isinstance(callback, NeMoCallback):
                        callback.on_step_start(state)
                    else:
                        raise ValueError(
                            "Callback was not a child of ActionCallback nor NeMoCallback and was not understood"
                        )

        def _perform_on_step_end(callbacks, state):
            if callbacks is not None and isinstance(callbacks, List) and len(callbacks) > 0:
                for callback in callbacks:
                    if isinstance(callback, ActionCallback):
                        callback.on_iteration_end()
                    elif isinstance(callback, NeMoCallback):
                        callback.on_step_end(state)
                    else:
                        raise ValueError(
                            "Callback was not a child of ActionCallback nor NeMoCallback and was not understood"
                        )

        def _perform_on_action_start(callbacks, state):
            if callbacks is not None and isinstance(callbacks, List) and len(callbacks) > 0:
                for callback in callbacks:
                    if isinstance(callback, ActionCallback):
                        callback.on_action_start()
                    elif isinstance(callback, NeMoCallback):
                        callback.on_action_start(state)
                    else:
                        raise ValueError(
                            "Callback was not a child of ActionCallback nor NeMoCallback and was not understood"
                        )

        def _perform_on_action_end(callbacks, state):
            if callbacks is not None and isinstance(callbacks, List) and len(callbacks) > 0:
                for callback in callbacks:
                    if isinstance(callback, ActionCallback):
                        callback.on_action_end()
                    elif isinstance(callback, NeMoCallback):
                        callback.on_action_end(state)
                    else:
                        raise ValueError(
                            "Callback was not a child of ActionCallback nor NeMoCallback and was not understood"
                        )

        def _perform_on_epoch_start(callbacks, state):
            if callbacks is not None and isinstance(callbacks, List) and len(callbacks) > 0:
                for callback in callbacks:
                    if isinstance(callback, ActionCallback):
                        callback.on_epoch_start()
                    elif isinstance(callback, NeMoCallback):
                        callback.on_epoch_start(state)
                    else:
                        raise ValueError(
                            "Callback was not a child of ActionCallback nor NeMoCallback and was not understood"
                        )

        def _perform_on_epoch_end(callbacks, state):
            if callbacks is not None and isinstance(callbacks, List) and len(callbacks) > 0:
                for callback in callbacks:
                    if isinstance(callback, ActionCallback):
                        callback.on_epoch_end()
                    elif isinstance(callback, NeMoCallback):
                        callback.on_epoch_end(state)
                    else:
                        raise ValueError(
                            "Callback was not a child of ActionCallback nor NeMoCallback and was not understood"
                        )

        def _perform_on_batch_start(callbacks, state):
            if callbacks is not None and isinstance(callbacks, List) and len(callbacks) > 0:
                for callback in callbacks:
                    if isinstance(callback, ActionCallback):
                        continue
                    elif isinstance(callback, NeMoCallback):
                        callback.on_batch_start(state)
                    else:
                        raise ValueError(
                            "Callback was not a child of ActionCallback nor NeMoCallback and was not understood"
                        )

        def _perform_on_batch_end(callbacks, state):
            if callbacks is not None and isinstance(callbacks, List) and len(callbacks) > 0:
                for callback in callbacks:
                    if isinstance(callback, ActionCallback):
                        continue
                    elif isinstance(callback, NeMoCallback):
                        callback.on_batch_end(state)
                    else:
                        raise ValueError(
                            "Callback was not a child of ActionCallback nor NeMoCallback and was not understood"
                        )

        def _init_callbacks(callbacks, action):
            if callbacks is not None and isinstance(callbacks, List) and len(callbacks) > 0:
                for callback in callbacks:
                    if isinstance(callback, ActionCallback):
                        callback.action = action

        def _update_callbacks(callbacks=None, registered_tensors=None, final_loss=None):
            # if self.local_rank is None or self.local_rank == 0:
            if callbacks is not None and isinstance(callbacks, List) and len(callbacks) > 0:
                for callback in callbacks:
                    if isinstance(callback, ActionCallback):
                        callback._registered_tensors = registered_tensors
                    else:  # For now, we can use the old callback function. In the future we should improve this
                        registered_tensors["loss"] = final_loss

        def get_state(action: 'PtAction'):
            """Helper function used to create a state for callbacks
            """

            class StateWrapper(dict):
                def __init__(self, action):
                    """A class that wraps a dictionary but adds the functions: restore_state_from and save_state_to
                    which are helper functions for CheckpointCallback to use.
                    The StateWrapper is a dictionary that contains the following mapping:
                        "step" (int): the current training step
                        "epoch" (int): the current epoch step
                        "local_rank" (int): the local rank that the process is running on
                        "global_rank" (int): the global rank that the process is running on
                        "optimizers" (list): a list of optimizers defined during the training process
                        "tensors" (TrainingState): A TrainingState object that can be used to access tensor values
                    """
                    self.action = action
                    super().__init__(
                        {
                            "step": action.step,
                            "tensors": action._training_state,
                            "epoch": action.epoch,
                            "local_rank": action.local_rank,
                            "global_rank": action.global_rank,
                            "optimizers": action.optimizers,
                        }
                    )

                def restore_state_from(self, path):
                    if os.path.isfile(path):
                        # map_location could be cuda:<device_id> but cpu seems to be more
                        # general since we are also saving step and epoch
                        # load_state_dict should move the variables to the relevant device
                        checkpoint = torch.load(path, map_location="cpu")
                        action.step = checkpoint["step"]
                        self["step"] = action.step
                        epoch = checkpoint.get("epoch", None)
                        if epoch is None:
                            epoch = checkpoint.get("epoch_num", None)
                        if epoch is None:
                            raise ValueError("Epoch was not found in the trainer checkpoint")
                        action.epoch = epoch
                        self["epoch"] = action.epoch
                        if checkpoint["optimizer_state"]:
                            for opt, opt_chkpt in zip(self["optimizers"], checkpoint["optimizer_state"]):
                                opt.load_state_dict(opt_chkpt)
                    else:
                        raise FileNotFoundError("Could not find checkpoint file: {0}".format(path))

                def save_state_to(self, path):
                    state = {
                        "step": self["step"],
                        "epoch": self["epoch"],
                        "optimizer_state": [opt.state_dict() for opt in self["optimizers"]],
                    }
                    torch.save(state, path)

            return StateWrapper(action)

        if self._train_called:
            logging.warning(
                "You called train twice. Please note that we do not support calling training twice in one script if "
                "amp or ddp is used. If you wish to call train twice, you need to run "
                "`nemo.utils.app_state.AppState().modules.clear(); neural_factory.reset_trainer()` and then "
                "reinstantiate all Neural Modules prior to calling train()"
            )
        self._train_called = True

        self._training_state = TrainingState(self)
        # Analyse the arguments passed to train.
        if tensors_to_optimize is not None and training_graph is not None:
            raise ValueError("Cannot pass both `tensors_to_optimize` and `training_graph` to the train() function")
        # if tensors_to_optimize is None and training_graph is None:
        #    raise ValueError(
        #        "One of the `tensors_to_optimize` or `training_graph` values must be passed to the train() function"
        #    )
        # Finally, unify.
        if training_graph is not None:
            # Get device - from NF.
            device_type = NeuralModuleFactory.get_default_factory().placement
            # Move the graph to device.
            training_graph.to(device_type=device_type)
            # To keep the "compatibility with old NeMo": get output tensors.
            tensors_to_optimize = training_graph.outputs.tensor_list

        if gradient_predivide:
            logging.error(
                "gradient_predivide is currently disabled, and is under consideration for removal in future versions. "
                "If this functionality is needed, please raise a github issue."
            )
        if not optimization_params:
            optimization_params = {}
        num_epochs = optimization_params.get("num_epochs", None)
        max_steps = optimization_params.get("max_steps", None)
        if num_epochs is None and max_steps is None:
            raise ValueError("You must specify either max_steps or num_epochs")
        grad_norm_clip = optimization_params.get('grad_norm_clip', None)

        if batches_per_step is None:
            batches_per_step = 1
        # this is necessary because we average gradients over batch
        bps_scale = torch.FloatTensor([1.0 / batches_per_step]).squeeze()

        if tensors_to_optimize is None:
            # This is Evaluation Mode
            _init_callbacks(callbacks, self)
            # Do action start callbacks
            _perform_on_action_end(callbacks, get_state(self))
            return
        # Check if tensors_to_optimize is just a list of NmTensors
        elif tensors_to_optimize is not None and (
            isinstance(tensors_to_optimize[0], NmTensor) and PtActions._check_all_tensors(tensors_to_optimize)
        ):
            # Parse graph into a topologically sorted sequence of neural
            # modules' calls
            (opt_call_chain, t_dataset,) = self.__get_top_sorted_modules_and_dataloader(hook=tensors_to_optimize)
            # Extract trainable weights which will be optimized
            params_list = [
                p[0].parameters() for p in opt_call_chain if isinstance(p[0], TrainableNM) or p[0].is_trainable()
            ]
            params_to_optimize = itertools.chain(*params_list)

            # Setup optimizer instance. By default it is SGD
            optimizer_instance = None
            optimizer_class = None
            if isinstance(optimizer, str):
                optimizer_class = optimizer
            elif isinstance(optimizer, torch.optim.Optimizer):
                optimizer_instance = optimizer
            else:
                raise ValueError("optimizer was not understood")
            optimizer = self.__setup_optimizer(
                optimizer_instance=optimizer_instance,
                optimizer_class=optimizer_class,
                optimization_params=optimization_params,
                params_to_optimize=params_to_optimize,
            )

            training_loop = [(optimizer, tensors_to_optimize, opt_call_chain)]

            self._optimizers.append(optimizer)
            assert len(self._optimizers) == 1, (
                "There was more than one optimizer, was create_optimizer() called before train()? Are you calling "
                "train() twice in one script, If so you need to call NeuralModuleFactory.reset_trainer() first."
            )

        elif PtActions._check_tuples(tensors_to_optimize):
            if batches_per_step != 1:
                raise ValueError("Gradient accumlation with multiple optimizers is not supported")
            datasets = []
            training_loop = []
            for step in tensors_to_optimize:
                (step_call_chain, dataset,) = self.__get_top_sorted_modules_and_dataloader(hook=step[1])
                datasets.append(dataset)
                training_loop.append((step[0], step[1], step_call_chain))

            t_dataset = datasets[0]
            for dataset in datasets:
                if type(dataset) is not type(t_dataset):
                    raise ValueError("There were two training datasets, we only support 1.")
        else:
            raise ValueError("tensors_to_optimize was not understood")

        logging_callchain = None
        # callbacks setup
        if callbacks is not None:
            for callback in callbacks:
                if not isinstance(callback, ActionCallback) and not isinstance(callback, NeMoCallback):
                    raise ValueError(
                        "A callback was received that was not a child of ActionCallback nor a child of NeMoCallback"
                    )
                elif isinstance(callback, SimpleLossLoggerCallback):
                    if logging_callchain:
                        raise ValueError("We only support one logger callback but more than one were found")
                    logger_step_freq = callback._step_freq
                    logging_tensors = callback.tensors
                    all_tensors = logging_tensors
                    for step in training_loop:
                        all_tensors = all_tensors + step[1]
                    (logging_callchain, _,) = self.__get_top_sorted_modules_and_dataloader(hook=all_tensors)

        # Intialize Amp if needed
        if self._optim_level in AmpOptimizations:
            # Store mapping of self.optimizers to optimizer in callchain
            training_loop_opts = []
            for opt in training_loop:
                training_loop_opts.append(self._optimizers.index(opt[0]))
            self._optimizers = self.__initialize_amp(
                optimizer=self._optimizers,
                optim_level=self._optim_level,
                amp_max_loss_scale=amp_max_loss_scale,
                amp_min_loss_scale=optimization_params.get('amp_min_loss_scale', 1.0),
            )
            # Use stored mapping to map amp_init opts to training loop
            for i, step in enumerate(training_loop):
                training_loop[i] = (
                    self._optimizers[training_loop_opts[i]],
                    step[1],
                    step[2],
                )

        dataNM = training_loop[0][2][0][0]
        placement_gpu = dataNM.placement == DeviceType.AllGpu
        if placement_gpu:
            logging.info("Doing distributed training")
            if t_dataset is not None:
                train_sampler = None
                if not isinstance(t_dataset, torch.utils.data.IterableDataset):
                    train_sampler = torch.utils.data.distributed.DistributedSampler(
                        dataset=t_dataset, shuffle=dataNM.shuffle
                    )
                dataloader_params = {
                    'dataset': t_dataset,
                    'sampler': train_sampler,
                    'num_workers': dataNM.num_workers,
                    'batch_size': dataNM.batch_size,
                    'shuffle': False,
                    'pin_memory': dataNM.pin_memory,
                }
                if hasattr(dataNM, 'collate_fn'):
                    dataloader_params['collate_fn'] = dataNM.collate_fn
                train_dataloader = torch.utils.data.DataLoader(**dataloader_params)
            else:
                train_dataloader = dataNM.data_iterator
                if hasattr(train_dataloader, 'sampler'):
                    train_sampler = train_dataloader.sampler
                else:
                    train_sampler = None

            self.ddp_initialized = True
            module_list = [mod.name for mod in AppState().modules]
            module_list = sorted(module_list)
            for module_name in module_list:
                module = AppState().modules[module_name]
                key = module.unique_instance_id
                num_trainable_weights = module.num_weights
                self.ddp_module_dict[key] = module
                if not isinstance(module, DDP) and isinstance(module, torch.nn.Module) and num_trainable_weights > 0:
                    # Per pytorch docs, convert sync bn prior to DDP
                    if synced_batchnorm:
                        world_size = dist.get_world_size()
                        sync_batchnorm_group = None
                        if synced_batchnorm_groupsize > 0:
                            if world_size % synced_batchnorm_groupsize != 0:
                                raise ValueError(
                                    f"Synchronized batch norm group size ({synced_batchnorm_groupsize}) must be 0"
                                    f" or divide total number of GPUs ({world_size})."
                                )
                            # Find ranks of other nodes in the same batchnorm group
                            rank = torch.distributed.get_rank()
                            group = rank // synced_batchnorm_groupsize
                            group_rank_ids = range(
                                group * synced_batchnorm_groupsize, (group + 1) * synced_batchnorm_groupsize
                            )
                            sync_batchnorm_group = torch.distributed.new_group(group_rank_ids)

                        module = nn.SyncBatchNorm.convert_sync_batchnorm(module, process_group=sync_batchnorm_group)

                    # By default, disable broadcast_buffers. This disables batch norm synchronization on forward
                    # pass
                    module = DDP(
                        module, device_ids=[self.local_rank], broadcast_buffers=False, find_unused_parameters=True
                    )
                    self.ddp_module_dict[key] = module

        # single GPU/CPU training
        else:
            if t_dataset is not None:
                train_sampler = None
                dataloader_params = {
                    'dataset': t_dataset,
                    'sampler': None,
                    'num_workers': dataNM.num_workers,
                    'batch_size': dataNM.batch_size,
                    'shuffle': dataNM.shuffle,
                    'pin_memory': dataNM.pin_memory,
                }
                if hasattr(dataNM, 'collate_fn'):
                    dataloader_params['collate_fn'] = dataNM.collate_fn

                train_dataloader = torch.utils.data.DataLoader(**dataloader_params)
            else:
                train_dataloader = dataNM.data_iterator
                train_sampler = None

        _init_callbacks(callbacks, self)
        # Do action start callbacks
        _perform_on_action_start(callbacks, get_state(self))

        # MAIN TRAINING LOOP
        # iteration over epochs
        while num_epochs is None or self.epoch < num_epochs:
            if train_sampler is not None:
                train_sampler.set_epoch(self.epoch)
            if max_steps is not None and self.step >= max_steps:
                break

            # Register epochs start with callbacks
            _perform_on_epoch_start(callbacks, get_state(self))

            # iteration over batches in epoch
            batch_counter = 0
            for _, data in enumerate(train_dataloader, 0):
                if max_steps is not None and self.step >= max_steps:
                    break

                if batch_counter == 0:
                    # Started step, zero gradients
                    curr_optimizer = training_loop[self.step % len(training_loop)][0]
                    curr_optimizer.zero_grad()
                    # Register iteration start with callbacks
                    _perform_on_step_start(callbacks, get_state(self))

                # Perform batch start callbacks
                _perform_on_batch_start(callbacks, get_state(self))

                # set learning rate policy
                if lr_policy is not None:
                    adjusted_lr = lr_policy(optimization_params["lr"], self.step, self.epoch)
                    for param_group in curr_optimizer.param_groups:
                        param_group["lr"] = adjusted_lr

                # TODO: Remove below loop when ActionCallback is removed
                if callbacks is not None:
                    for callback in callbacks:
                        if isinstance(callback, ActionCallback):
                            callback.learning_rate = curr_optimizer.param_groups[0]['lr']

                # registered_tensors will contain created tensors
                # named by output port and uuid of module which created them
                # Get and properly name tensors returned by data layer
                curr_call_chain = training_loop[self.step % len(training_loop)][2]
                dl_device = curr_call_chain[0][0]._device
                if logging_callchain and self.step % logger_step_freq == 0:
                    curr_call_chain = logging_callchain
                tensors = []
                if isinstance(data, torch.Tensor):
                    data = (data,)
                for d in data:
                    if isinstance(d, torch.Tensor):
                        tensors.append(d.to(dl_device))
                    else:
                        tensors.append(d)

                for t, d in zip(curr_call_chain[0][2].values(), tensors):
                    if t is not None:
                        self._training_state.set_tensor(t, d)
                disable_allreduce = batch_counter < (batches_per_step - 1)
                self.__nm_graph_forward_pass(
                    call_chain=curr_call_chain, registered_tensors=self._training_state.tensor_dict,
                )

                curr_tensors_to_optimize = training_loop[self.step % len(training_loop)][1]
                final_loss = 0
                for tensor in curr_tensors_to_optimize:
                    final_loss += self._training_state.tensor_dict[tensor.unique_name]

                # Check for NaN/inf loss (across workers if applicable)
                loss_nan_inf_checker = final_loss.clone()
                if placement_gpu:
                    dist.all_reduce(loss_nan_inf_checker, torch.distributed.ReduceOp.MAX)
                if torch.isnan(loss_nan_inf_checker).any() or torch.isinf(loss_nan_inf_checker).any():
                    if stop_on_nan_loss:
                        raise ValueError('Loss is NaN or inf - exiting')
                    if self._optim_level in AmpOptimizations and self._optim_level != Optimization.mxprO0:
                        logging.warning('Loss is NaN or inf.')
                    else:
                        # Skip this step across workers if loss is NaN/inf and using fp32
                        logging.warning('Loss is NaN or inf. Skipping update.')
                        self._training_state.clear_dict()  # Clear state dict here
                        continue

                if self._optim_level in AmpOptimizations and self._optim_level != Optimization.mxprO0:
                    with amp.scale_loss(final_loss, curr_optimizer, delay_unscale=disable_allreduce) as scaled_loss:
                        if disable_allreduce:
                            with ExitStack() as stack:
                                for mod in self.get_DDP_modules(curr_call_chain):
                                    stack.enter_context(mod.no_sync())
                                scaled_loss.backward(bps_scale.to(scaled_loss.get_device()))
                        else:
                            scaled_loss.backward(bps_scale.to(scaled_loss.get_device()))
                # no AMP optimizations needed
                else:
                    # multi-GPU, float32
                    if self._local_rank is not None:
                        if disable_allreduce:
                            with ExitStack() as stack:
                                for mod in self.get_DDP_modules(curr_call_chain):
                                    stack.enter_context(mod.no_sync())
                                final_loss.backward(bps_scale.to(final_loss.get_device()))
                        else:
                            final_loss.backward(bps_scale.to(final_loss.get_device()))
                    # single device (CPU or GPU)
                    else:
                        # Fix (workaround?) enabling to backpropagate gradients on CPUs.
                        if final_loss.get_device() < 0:
                            final_loss.backward(bps_scale)
                        else:
                            final_loss.backward(bps_scale.to(final_loss.get_device()))

                # Register batch end with callbacks
                _update_callbacks(
                    callbacks, registered_tensors=self._training_state.tensor_dict, final_loss=final_loss
                )
                # Perform batch end callbacks
                _perform_on_batch_end(callbacks, get_state(self))

                batch_counter += 1
                if batch_counter == batches_per_step:
                    # Ended step. Do optimizer update
                    if grad_norm_clip is not None:
                        prev_norm = torch.nn.utils.clip_grad_norm_(master_params(curr_optimizer), grad_norm_clip)
                        print(prev_norm)
                    curr_optimizer.step()
                    batch_counter = 0
                    _perform_on_step_end(callbacks, get_state(self))
                    self.step += 1
                self._training_state.clear_dict()
            # End of epoch for loop
            # Register epochs end with callbacks
            _perform_on_epoch_end(callbacks, get_state(self))
            self.epoch += 1
        _perform_on_action_end(callbacks, get_state(self))

    def infer(
        self,
        tensors,
        checkpoint_dir=None,
        ckpt_pattern='',
        verbose=True,
        cache=False,
        use_cache=False,
        offload_to_cpu=True,
        modules_to_restore=None,
    ):
        """See NeuralModuleFactory.infer()
        """

        call_chain, _ = self.__get_top_sorted_modules_and_dataloader(hook=tensors)
        if checkpoint_dir:
            # Find all modules that need to be restored
            if modules_to_restore is None:
                modules_to_restore = []
                modules_to_restore_name = []
                for op in call_chain:
                    if op[0].num_weights > 0:
                        modules_to_restore.append(op[0])

            if not isinstance(modules_to_restore, list):
                modules_to_restore = [modules_to_restore]
            modules_to_restore_name = []
            for mod in modules_to_restore:
                if not isinstance(mod, NeuralModule):
                    raise ValueError("Found something that was not a Neural Module inside modules_to_restore")
                elif mod.num_weights == 0:
                    raise ValueError("Found a Neural Module with 0 weights inside modules_to_restore")
                modules_to_restore_name.append(str(mod))

            module_checkpoints = get_checkpoint_from_dir(modules_to_restore_name, checkpoint_dir, ckpt_pattern)

            for mod, checkpoint in zip(modules_to_restore, module_checkpoints):
                logging.info(f"Restoring {mod} from {checkpoint}")
                mod.restore_from(checkpoint, self._local_rank)

        # Init Amp
        if (
            self._optim_level in AmpOptimizations
            and self._optim_level != Optimization.mxprO0
            and not self.amp_initialized
        ):
            pt_modules = []
            for i in range(len(call_chain)):
                if isinstance(call_chain[i][0], nn.Module):
                    pt_modules.append(call_chain[i][0])
                elif isinstance(call_chain[i][0], TrainableNeuralModuleWrapper):
                    pt_modules.append(call_chain[i][0]._pt_module)

            amp.initialize(
                min_loss_scale=1.0, models=pt_modules, optimizers=None, opt_level=AmpOptimizations[self._optim_level],
            )
            self.amp_initialized = True

        # Run infer
        return self._infer(
            tensors_to_return=tensors,
            verbose=verbose,
            cache=cache,
            use_cache=use_cache,
            offload_to_cpu=offload_to_cpu,
        )

    def get_DDP_modules(self, call_chain):
        modules = []
        for ind in range(1, len(call_chain)):
            m_id = call_chain[ind][0].unique_instance_id
            module = self.ddp_module_dict[m_id]
            if isinstance(module, DDP):
                modules.append(module)

        return modules<|MERGE_RESOLUTION|>--- conflicted
+++ resolved
@@ -235,14 +235,9 @@
                     params=params_to_optimize,
                     lr=lr,
                     betas=optimization_params.get("betas", (0.9, 0.999)),
-<<<<<<< HEAD
-                    weight_decay=optimization_params.get("weight_decay", 0.0),
-                    eps=optimization_params.get("eps", 1e-8),
-=======
                     eps=optimization_params.get("eps", 1e-8),
                     weight_decay=optimization_params.get("weight_decay", 0),
                     amsgrad=optimization_params.get("amsgrad", False),
->>>>>>> 8ed69b64
                 )
             elif optimizer_class.lower() == "fused_adam":
                 if not FusedAdam:
@@ -260,11 +255,8 @@
                     lr=lr,
                     betas=optimization_params.get("betas", (0.9, 0.999)),
                     eps=optimization_params.get("eps", 1e-8),
-<<<<<<< HEAD
-=======
                     weight_decay=optimization_params.get("weight_decay", 0.0),
                     amsgrad=optimization_params.get("amsgrad", False),
->>>>>>> 8ed69b64
                 )
             elif optimizer_class.lower() == "novograd":
                 optimizer = Novograd(
@@ -1531,7 +1523,7 @@
                     # Ended step. Do optimizer update
                     if grad_norm_clip is not None:
                         prev_norm = torch.nn.utils.clip_grad_norm_(master_params(curr_optimizer), grad_norm_clip)
-                        print(prev_norm)
+                        print(f"gradient {prev_norm} clipped!")
                     curr_optimizer.step()
                     batch_counter = 0
                     _perform_on_step_end(callbacks, get_state(self))
