# Copyright (c) 2020, NVIDIA CORPORATION.  All rights reserved.
#
# Licensed under the Apache License, Version 2.0 (the "License");
# you may not use this file except in compliance with the License.
# You may obtain a copy of the License at
#
#     http://www.apache.org/licenses/LICENSE-2.0
#
# Unless required by applicable law or agreed to in writing, software
# distributed under the License is distributed on an "AS IS" BASIS,
# WITHOUT WARRANTIES OR CONDITIONS OF ANY KIND, either express or implied.
# See the License for the specific language governing permissions and
# limitations under the License.
<<<<<<< HEAD


=======
import itertools
import os
import pickle
>>>>>>> 45bafc70
import random
from typing import Dict, List, Optional

import h5py
import numpy as np
from torch.utils.data import DataLoader, DistributedSampler
from tqdm import tqdm

from nemo.core.classes import Dataset
from nemo.utils.decorators import experimental

__all__ = ['BertPretrainingDataset', 'BertPretrainingPreprocessedDataloader']


def load_h5(input_file: str):
    return h5py.File(input_file, "r")


@experimental
class BertPretrainingDataset(Dataset):
    """
    Dataset for bert pretraining when using data preprocessing including tokenization
    """

    def __init__(
        self,
        tokenizer: object,
        dataset: str,
        max_seq_length: Optional[int] = 128,
        mask_probability: Optional[float] = 0.15,
        short_seq_prob: Optional[float] = 0.1,
        seq_a_ratio: Optional[float] = 0.6,
        sentence_idx_file: Optional[str] = None,
    ):
        """
        Args:
            tokenizer: tokenizer
            dataset: data path
            max_seq_length: maximum sequence length of input tensors
            mask_probability: proability to mask token
            short_seq_prob: probability to create a sequence shorter than max_seq_length
            seq_a_ratio: ratio between lengths of first and second sequence 
            sentence_idx_file: sentence indices file for caching
        """
        self.tokenizer = tokenizer

        # Loading enormous datasets into RAM isn't always feasible -- for
        # example, the pubmed corpus is 200+ GB, which doesn't fit into RAM on
        # most computers. To get around this, we store the indices of newlines
        # in each file so we can seek to and retrieve sentences immediately
        # from main memory when needed during training.

        if sentence_idx_file is None:
            data_dir = dataset[: dataset.rfind('/')]
            mode = dataset[dataset.rfind('/') + 1 : dataset.rfind('.')]
            sentence_idx_file = f"{data_dir}/{mode}_sentence_indices.pkl"

        if os.path.isfile(sentence_idx_file):
            # If the sentence indices file already exists, load from it
            with open(sentence_idx_file, "rb") as f:
                sentence_indices = pickle.load(f)
        else:
            # Otherwise, generate and store sentence indices
            sentence_indices = {}

            # Finds all of the newline indices in a string
            def find_newlines(contents):
                start = 0

                while True:
                    try:
                        # index and split are much faster than Python for loops
                        new_start = contents.index(b"\n", start)
                        line = (
                            contents[start:new_start]
                            .replace(b"\xc2\x99", b" ")
                            .replace(b"\xc2\xa0", b" ")
                            .decode("utf-8", errors="ignore")
                        )

                        if len(line.split()) > 0:
                            yield start

                        start = new_start + 1

                    except ValueError:
                        break

            if os.path.isdir(dataset):
                dataset_pattern = os.path.join(dataset, "**", "*.txt")
                filenames = glob.glob(dataset_pattern, recursive=True)
            else:
                filenames = [dataset]

            for filename in tqdm(filenames):
                with open(filename, "rb") as f:
                    contents = f.read()
                    newline_indices = find_newlines(contents)

                if os.path.isdir(dataset):
                    # Only keep the parts of the filepath that are invariant to
                    # the dataset's location on disk
                    filename = os.path.basename(filename)

                # In python, arrays are much more space-efficient than lists
                sentence_indices[filename] = array.array("I", newline_indices)

            # Save sentence indices so we don't have to do this again
            with open(sentence_idx_file, "wb") as f:
                pickle.dump(sentence_indices, f)

        corpus_size = 0
        empty_files = []

        # Find total number of newlines across entire corpus and remove files
        # without any newlines
        for filename in sentence_indices:
            if len(sentence_indices[filename]) <= 1:
                empty_files.append(filename)
            else:
                corpus_size += len(sentence_indices[filename])

        for filename in empty_files:
            del sentence_indices[filename]

        self.corpus_size = corpus_size
        self.dataset = dataset
        self.filenames = list(sentence_indices.keys())
        self.mask_probability = mask_probability
        self.max_seq_length = max_seq_length
        self.sentence_indices = sentence_indices
        self.vocab_size = self.tokenizer.vocab_size
        self.short_seq_prob = short_seq_prob
        self.seq_a_ratio = seq_a_ratio

    def __len__(self):
        return self.corpus_size

    def __getitem__(self, idx: int, min_doc_length: Optional[int] = 16):
        # Each sequence has three special tokens, as follows:
        # tokenizer.cls_token <document a> tokenizer.sep_token <document b> tokenizer.eos_token
        num_special_tokens = 3

        max_num_tokens = self.max_seq_length - num_special_tokens
        target_seq_length = max_num_tokens
        if random.random() < self.short_seq_prob:
            # TODO: maybe introduce an argument to control this.
            target_seq_length = random.randint(2, max_num_tokens)

        # prefer the seq_a to be slightly longer than seq_b, 0.6 by default
        target_seq_length_a = int(round(target_seq_length * self.seq_a_ratio))
        target_seq_length_b = target_seq_length - target_seq_length_a

        def get_document(filepath, offset):
            # Retrieve a specific line from a file and return as a document
            if os.path.isdir(self.dataset):
                filepath = os.path.join(self.dataset, filepath)

            with open(filepath, "rb") as f:
                f.seek(offset)
                doc_text = f.readline()[:-1].decode("utf-8", errors="ignore")
                document = self.tokenizer.text_to_ids(doc_text)

            return document

        def match_target_seq_length(
            document: str, target_seq_length: int, filename: str, line_idx: int, sentence_indices: Dict[str, dict]
        ):
            # If document is shorter than target sequence length,
            # append the next line or take a random line as replacement.
            num_lines = len(sentence_indices[filename])

            while len(document) < target_seq_length:
                if line_idx < (num_lines - 1):
                    # append the next line
                    line_idx += 1
                else:
                    # current line is the last line, take a random one
                    line_idx = random.randrange(num_lines)
                    document = []

                offset = sentence_indices[filename][line_idx]
                document += get_document(filename, offset)

            return document, line_idx

        # Take sequence A from a random file and a random line
        a_filename = random.choice(self.filenames)
        a_line_idx = random.randrange(len(self.sentence_indices[a_filename]))
        a_line_offset = self.sentence_indices[a_filename][a_line_idx]
        a_document = get_document(a_filename, a_line_offset)
        a_document, a_line_idx = match_target_seq_length(
            a_document, target_seq_length_a, a_filename, a_line_idx, self.sentence_indices
        )

        is_last_line = a_line_idx >= (len(self.sentence_indices[a_filename]) - 1)
        # About 50% of the time, B is a random sentence from the corpus
        take_random_b = (random.random() < 0.5) or is_last_line

        if take_random_b:
            # This should rarely go for more than one iteration for large
            # corpora. However, just to be careful, we try to make sure that
            # the random document is not the same as the document
            # we're processing.
            for _ in range(10):
                b_filename = random.choice(self.filenames)
                b_line_idx = random.choice(range(len(self.sentence_indices[b_filename])))
                if b_filename != a_filename:
                    break
                else:
                    # Take another line from the same file
                    b_line_pos = self.sentence_indices[b_filename][b_line_idx]
                    a_line_pos = self.sentence_indices[a_filename][a_line_idx]
                    # TODO unclear about the following check
                    if abs(b_line_pos - a_line_pos) > max_num_tokens:
                        break
                    else:
                        pass
        else:
            b_filename = a_filename
            b_line_idx = a_line_idx + 1

        is_next = int(not take_random_b)
        b_line_pos = self.sentence_indices[b_filename][b_line_idx]
        b_document = get_document(b_filename, b_line_pos)
        b_document, b_line_idx = match_target_seq_length(
            b_document, target_seq_length_b, b_filename, b_line_idx, self.sentence_indices
        )

        def truncate_seq_pair(a, b, max_num_tokens):
            # Truncates a pair of sequences to a maximum sequence length
            while (len(a) + len(b)) > max_num_tokens:
                # Truncate the longer sequence
                if len(a) > len(b):
                    trunc_document = a
                else:
                    trunc_document = b

                if len(trunc_document) <= 1:
                    raise ValueError(
                        "Input text corpora probably too small. "
                        "Failed to truncate sequence pair to "
                        "maximum sequence legnth."
                    )

                # Randomly truncate from the front or the back
                if random.random() < 0.5:
                    del trunc_document[0]
                else:
                    trunc_document.pop()

        truncate_seq_pair(a_document, b_document, max_num_tokens)

        output_ids = (
            [self.tokenizer.cls_id] + a_document + [self.tokenizer.sep_id] + b_document + [self.tokenizer.eos_id]
        )

        input_ids, output_mask = self.mask_ids(output_ids)

        input_mask = np.zeros(self.max_seq_length, dtype=np.long)
        input_mask[: len(input_ids)] = 1

        input_type_ids = np.zeros(self.max_seq_length, dtype=np.int)
        input_type_ids[len(a_document) + 2 : len(output_ids) + 1] = 1

        padding_length = max(0, self.max_seq_length - len(input_ids))
        if padding_length > 0:
            input_ids.extend([self.tokenizer.pad_id] * padding_length)
            output_ids.extend([self.tokenizer.pad_id] * padding_length)
            output_mask.extend([0] * padding_length)

        # TODO: wrap the return value with () for consistent style.
        return (
            np.array(input_ids),
            input_type_ids,
            np.array(input_mask, dtype=np.long),
            np.array(output_ids),
            np.array(output_mask, dtype=np.float32),
            is_next,
        )

    def mask_ids(self, ids: List[int]):
        """
        Args:
          ids: list of token ids representing a chunk of text
        Returns:
          masked_ids: list of input tokens with some of the entries masked
            according to the following protocol from the original BERT paper:
            each token is masked with a probability of 15% and is replaced with
            1) the [MASK] token 80% of the time,
            2) random token 10% of the time,
            3) the same token 10% of the time.
          output_mask: list of binary variables which indicate what tokens has
            been masked (to calculate the loss function for these tokens only)
        """

        # Whole-word masking by default, as it gives better performance.
        cand_indexes = [[ids[0]]]
        for tid in ids[1:]:
            token = self.tokenizer.ids_to_tokens([tid])[0]
            is_suffix = token.startswith('\u2581')
            if is_suffix:
                # group together with its previous token to form a whole-word
                cand_indexes[-1].append(tid)
            else:
                cand_indexes.append([tid])

        masked_ids, output_mask = [], []
        mask_id = self.tokenizer.token_to_id("[MASK]")

        for word_ids in cand_indexes:
            is_special = (word_ids[0] == self.tokenizer.cls_id) or (word_ids[0] == self.tokenizer.sep_id)
            if is_special or (random.random() > self.mask_probability):
                output_mask.extend([0] * len(word_ids))
                masked_ids.extend(word_ids)
            else:
                output_mask.extend([1] * len(word_ids))
                p = random.random()
                # for 80%, replace with mask
                if p < 0.8:
                    masked_ids.extend([mask_id] * len(word_ids))
                # for 10%, replace by a random token
                elif p < 0.9:
                    for _ in word_ids:
                        # randomly select a valid word
                        random_word = random.randrange(self.vocab_size)
                        while random_word in (self.tokenizer.cls_id, self.tokenizer.sep_id):
                            random_word = random.randrange(self.vocab_size)
                        masked_ids.append(random_word)
                # for 10%, use same token
                else:
                    masked_ids.extend(word_ids)

        return masked_ids, output_mask


@experimental
class BertPretrainingPreprocessedDataset(Dataset):
    """
    Dataset for already preprocessed data.
    """

    def __init__(self, input_file: str, max_predictions_per_seq: int):
        """
        Args:
            input_file: data file in hdf5 format with preprocessed data in array format
            max_predictions_per_seq: maximum number of masked tokens per sequence. Need to be consistent with data in input file.
        """
        self.input_file = input_file
        self.max_predictions_per_seq = max_predictions_per_seq
        f = load_h5(input_file)
        keys = [
            'input_ids',
            'input_mask',
            'segment_ids',
            'masked_lm_positions',
            'masked_lm_ids',
            'next_sentence_labels',
        ]
        self.inputs = [np.asarray(f[key][:]) for key in keys]
        f.close()

    def __len__(self):
        'Denotes the total number of samples'
        return len(self.inputs[0])

    def __getitem__(self, index: int):
        [input_ids, input_mask, segment_ids, masked_lm_positions, masked_lm_ids, next_sentence_labels] = [
            input[index].astype(np.int64) for input in self.inputs
        ]

        output_mask = np.zeros_like(input_ids)
        output_ids = input_ids.copy()

        index = self.max_predictions_per_seq
        padded_mask_indices = (masked_lm_positions == 0).nonzero()
        if len(padded_mask_indices[0]) != 0:
            index = padded_mask_indices[0][0]

        output_mask[masked_lm_positions[:index]] = 1.0
        output_ids[masked_lm_positions[:index]] = masked_lm_ids[:index]

        # input_mask = np.asarray(input_mask, dtype=np.float32)
        # output_mask = np.asarray(output_mask, dtype=np.float32)
        return (input_ids, segment_ids, input_mask, output_ids, output_mask, next_sentence_labels)


@experimental
class BertPretrainingPreprocessedDataloader(DataLoader):
    """
    Dataloader for already preprocessed data in hdf5 files that is already in the format expected by BERT model.
    """

    def __init__(self, data_files: List[str], max_predictions_per_seq: int, batch_size: int, seed: Optional[int] = 42):
        """
        Args:
            data_files: list of data files in hdf5 format with preprocessed data in array format
            max_predictions_per_seq: maximum number of masked tokens per sequence. Need to be consistent with data in input file.
            batch_size: batch size per gpu per forward pass
            seed: seed to ensure each gpu process opens the same data file in each iteration
        """
        super().__init__(None, batch_size=batch_size)
        self.random = random.Random(seed)
        self.data_files = data_files
        self.max_predictions_per_seq = max_predictions_per_seq

    # def __len__(self):
    #     return sum([len(load_h5(data_file)['input_ids']) for data_file in self.data_files])//(self.batch_size)

    def __iter__(self):
        self.random.shuffle(self.data_files)
        for data_file in self.data_files:
            train_data = BertPretrainingPreprocessedDataset(
                input_file=data_file, max_predictions_per_seq=self.max_predictions_per_seq
            )
            train_sampler = DistributedSampler(train_data)
            # print("---")
            # print(os.getpid(), train_sampler.rank, train_sampler.num_replicas, train_sampler.num_samples)
            # print("---")
            train_dataloader = DataLoader(
                dataset=train_data, sampler=train_sampler, batch_size=self.batch_size, shuffle=False,
            )
            for x in train_dataloader:
                yield x<|MERGE_RESOLUTION|>--- conflicted
+++ resolved
@@ -1,4 +1,4 @@
-# Copyright (c) 2020, NVIDIA CORPORATION.  All rights reserved.
+# Copyright 2020 NVIDIA. All Rights Reserved.
 #
 # Licensed under the Apache License, Version 2.0 (the "License");
 # you may not use this file except in compliance with the License.
@@ -11,22 +11,19 @@
 # WITHOUT WARRANTIES OR CONDITIONS OF ANY KIND, either express or implied.
 # See the License for the specific language governing permissions and
 # limitations under the License.
-<<<<<<< HEAD
-
-
-=======
 import itertools
 import os
 import pickle
->>>>>>> 45bafc70
 import random
 from typing import Dict, List, Optional
 
 import h5py
 import numpy as np
+import torch
 from torch.utils.data import DataLoader, DistributedSampler
 from tqdm import tqdm
 
+from nemo import logging
 from nemo.core.classes import Dataset
 from nemo.utils.decorators import experimental
 
