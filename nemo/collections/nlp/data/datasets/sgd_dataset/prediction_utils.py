# coding=utf-8
# Copyright 2020 The Google Research Authors.
#
# Licensed under the Apache License, Version 2.0 (the "License");
# you may not use this file except in compliance with the License.
# You may obtain a copy of the License at
#
#     http://www.apache.org/licenses/LICENSE-2.0
#
# Unless required by applicable law or agreed to in writing, software
# distributed under the License is distributed on an "AS IS" BASIS,
# WITHOUT WARRANTIES OR CONDITIONS OF ANY KIND, either express or implied.
# See the License for the specific language governing permissions and
# limitations under the License.

"""Prediction and evaluation-related utility functions."""

import collections
import json
import os

import nemo
from nemo import logging
from nemo.collections.nlp.data.datasets.sgd_dataset import data_utils, schema

REQ_SLOT_THRESHOLD = 0.5

__all__ = ['get_predicted_dialog_baseline', 'write_predictions_to_file']


def get_predicted_dialog_ret_sys_act(dialog, all_predictions, schemas, eval_debug, in_domain_services):
    """Update labels in a dialogue based on model predictions.
  Args:
    dialog: A json object containing dialogue whose labels are to be updated.
    all_predictions: A dict mapping prediction name to the predicted value. See
      SchemaGuidedDST class for the contents of this dict.
    schemas: A Schema object wrapping all the schemas for the dataset.
  Returns:
    A json object containing the dialogue with labels predicted by the model.
  """
    # This approach retreives slot values from the history of system actions if slot is active but it can not find it in user utterance
    # Overwrite the labels in the turn with the predictions from the model. For
    # test set, these labels are missing from the data and hence they are added.
    dialog_id = dialog["dialogue_id"]
    # The slot values tracked for each service.
    all_slot_values = collections.defaultdict(dict)
    sys_prev_slots = collections.defaultdict(dict)
    sys_rets = {}
<<<<<<< HEAD
    prev_usr_slots = {}
    true_slots = {}
=======

>>>>>>> 32fc70d8
    for turn_idx, turn in enumerate(dialog["turns"]):
        if turn["speaker"] == "SYSTEM":
            for frame in turn["frames"]:
                for action in frame["actions"]:
                    if action["slot"] and len(action["values"]) > 0:
                        sys_prev_slots[frame["service"]][action["slot"]] = action["values"][0]
        elif turn["speaker"] == "USER":
            user_utterance = turn["utterance"]
            system_utterance = dialog["turns"][turn_idx - 1]["utterance"] if turn_idx else ""
            turn_id = "{:02d}".format(turn_idx)
            for frame in turn["frames"]:
                cat_slot_status_acc = 0
                cat_slot_status_num = 0
                noncat_slot_status_num = 0
                noncat_slot_status_acc = 0

                predictions = all_predictions[(dialog_id, turn_id, frame["service"])]
                slot_values = all_slot_values[frame["service"]]
                service_schema = schemas.get_service_schema(frame["service"])

                # Remove the slot spans and state if present.
<<<<<<< HEAD
                prev_usr_slots = true_slots
=======
>>>>>>> 32fc70d8
                true_slots = frame.pop("slots", None)
                true_state = frame.pop("state", None)

                # The baseline model doesn't predict slot spans. Only state predictions
                # are added.
                state = {}

                # Add prediction for active intent. Offset is subtracted to account for
                # NONE intent.
                active_intent_id = predictions["intent_status"]
                state["active_intent"] = (
                    service_schema.get_intent_from_id(active_intent_id - 1) if active_intent_id else "NONE"
                )

                # Add prediction for requested slots.
                requested_slots = []
                for slot_idx, slot in enumerate(service_schema.slots):
                    if predictions["req_slot_status"][slot_idx] > REQ_SLOT_THRESHOLD:
                        requested_slots.append(slot)
                state["requested_slots"] = requested_slots

                # Add prediction for user goal (slot values).
                # Categorical slots.
                categorical_slots_dict = {}
                non_categorical_slots_dict = {}

                predictions["cat_slot_status_p"] = predictions["cat_slot_status_p"].cpu().numpy()
                predictions["cat_slot_status"] = predictions["cat_slot_status"].cpu().numpy()
                predictions["cat_slot_value"] = predictions["cat_slot_value"].cpu().numpy()
                predictions["cat_slot_value_p"] = predictions["cat_slot_value_p"].cpu().numpy()

                predictions["noncat_slot_status_p"] = predictions["noncat_slot_status_p"].cpu().numpy()
                predictions["noncat_slot_status"] = predictions["noncat_slot_status"].cpu().numpy()
                predictions["noncat_slot_p"] = predictions["noncat_slot_p"].cpu().numpy()

                predictions["noncat_alignment_start"] = predictions["noncat_alignment_start"].cpu().numpy()
                predictions["noncat_alignment_end"] = predictions["noncat_alignment_end"].cpu().numpy()
                predictions["cat_slot_status_GT"] = predictions["cat_slot_status_GT"].cpu().numpy()
                predictions["noncat_slot_status_GT"] = predictions["noncat_slot_status_GT"].cpu().numpy()

                for slot_idx, slot in enumerate(service_schema.categorical_slots):
                    # debugging info
                    cat_slot_status_num += 1
                    categorical_slots_dict[slot] = (
                        predictions["cat_slot_status_GT"][slot_idx],
                        predictions["cat_slot_status"][slot_idx],
                        predictions["cat_slot_status_p"][slot_idx],
                        service_schema.get_categorical_slot_values(slot)[predictions["cat_slot_value"][slot_idx]],
                        predictions["cat_slot_value_p"][slot_idx],
                    )

                    if predictions["cat_slot_status_GT"][slot_idx] == predictions["cat_slot_status"][slot_idx]:
                        cat_slot_status_acc += 1
                    ####
                    slot_status = predictions["cat_slot_status"][slot_idx]
                    if slot_status == data_utils.STATUS_DONTCARE:
                        slot_values[slot] = data_utils.STR_DONTCARE
                    elif slot_status == data_utils.STATUS_ACTIVE:
<<<<<<< HEAD
                        # value_idx = predictions["cat_slot_value"][slot_idx]
                        # slot_values[slot] = service_schema.get_categorical_slot_values(slot)[value_idx]
                        if predictions["cat_slot_value"][slot_idx] != "##NONE##":
=======
                        # print(predictions["cat_slot_status_p"][slot_idx])
                        if (
                            predictions["cat_slot_status_p"][slot_idx] + predictions["cat_slot_value_p"][slot_idx]
                        ) / 2 > 0.9:
>>>>>>> 32fc70d8
                            value_idx = predictions["cat_slot_value"][slot_idx]
                            slot_values[slot] = service_schema.get_categorical_slot_values(slot)[value_idx]
                        else:
                            if slot in sys_prev_slots[frame["service"]]:
<<<<<<< HEAD
                                sys_rets[slot] = sys_prev_slots[frame["service"]][slot]
                                slot_values[slot] = sys_prev_slots[frame["service"]][slot]
                                print("ey val", slot_values[slot])
                            else:
                                value_idx = predictions["cat_slot_value"][slot_idx]
                                slot_values[slot] = service_schema.get_categorical_slot_values(slot)[value_idx]
                                print("ridi baz", slot_values[slot])

                        # print(predictions["cat_slot_status_p"][slot_idx])
                        # predictions["cat_slot_value"][slot_idx] != "##NONE##"
                        # and
                        # if (predictions["cat_slot_status_p"][slot_idx] + predictions["cat_slot_value_p"][slot_idx]) / 2 > 0.9:
                        #     value_idx = predictions["cat_slot_value"][slot_idx]
                        #     slot_values[slot] = service_schema.get_categorical_slot_values(slot)[value_idx]
                        # else:
                        #     if slot in sys_prev_slots[frame["service"]]:
                        #         # debugging info
                        #         sys_rets[slot] = sys_prev_slots[frame["service"]][slot]
                        #         ##
                        #         slot_values[slot] = sys_prev_slots[frame["service"]][slot]
                        #         #print("pooooy", slot_values[slot])
                        #     else:
                        #         value_idx = predictions["cat_slot_value"][slot_idx]
                        #         slot_values[slot] = service_schema.get_categorical_slot_values(slot)[value_idx]
=======
                                # debugging info
                                sys_rets[slot] = sys_prev_slots[frame["service"]][slot]
                                ##
                                slot_values[slot] = sys_prev_slots[frame["service"]][slot]
                                print("pooooy", slot_values[slot])
                            else:
                                value_idx = predictions["cat_slot_value"][slot_idx]
                                slot_values[slot] = service_schema.get_categorical_slot_values(slot)[value_idx]
>>>>>>> 32fc70d8

                for slot_idx, slot in enumerate(service_schema.non_categorical_slots):
                    tok_start_idx = predictions["noncat_slot_start"][slot_idx]
                    tok_end_idx = predictions["noncat_slot_end"][slot_idx]
                    ch_start_idx = predictions["noncat_alignment_start"][tok_start_idx]
                    ch_end_idx = predictions["noncat_alignment_end"][tok_end_idx]

                    # debugging nfo
                    noncat_slot_status_num += 1

                    non_categorical_slots_dict[slot] = (
                        predictions["noncat_slot_status_GT"][slot_idx],
                        predictions["noncat_slot_status"][slot_idx],
                        predictions["noncat_slot_status_p"][slot_idx],
                        (ch_start_idx, ch_end_idx),
                        user_utterance[ch_start_idx - 1 : ch_end_idx]
                        if (ch_start_idx > 0 and ch_end_idx > 0)
                        else system_utterance[-ch_start_idx - 1 : -ch_end_idx],
                        predictions["noncat_slot_p"][slot_idx],
                    )
                    if predictions["noncat_slot_status_GT"][slot_idx] == predictions["noncat_slot_status"][slot_idx]:
                        noncat_slot_status_acc += 1

                    slot_status = predictions["noncat_slot_status"][slot_idx]
                    if slot_status == data_utils.STATUS_DONTCARE:
                        slot_values[slot] = data_utils.STR_DONTCARE
                    elif slot_status == data_utils.STATUS_ACTIVE:
                        tok_start_idx = predictions["noncat_slot_start"][slot_idx]
                        tok_end_idx = predictions["noncat_slot_end"][slot_idx]
                        ch_start_idx = predictions["noncat_alignment_start"][tok_start_idx]
                        ch_end_idx = predictions["noncat_alignment_end"][tok_end_idx]
                        # logging.debug(ch_start_idx, ch_end_idx)
                        # logging.debug(f'Active Slot: {slot}')
                        # logging.debug(f'{predictions["noncat_slot_p"][slot_idx]}, ({ch_start_idx}, {ch_end_idx}), {user_utterance[ch_start_idx - 1 : ch_end_idx]}')
                        if ch_start_idx > 0 and ch_end_idx > 0:
                            # Add span from the user utterance.
                            slot_values[slot] = user_utterance[ch_start_idx - 1 : ch_end_idx]
                        # elif ch_start_idx < 0 and ch_end_idx < 0:
                        # Add span from the system utterance.
                        #    slot_values[slot] = system_utterance[-ch_start_idx - 1 : -ch_end_idx]
                        else:
                            if slot in sys_prev_slots[frame["service"]]:
                                # debugging info
                                sys_rets[slot] = sys_prev_slots[frame["service"]][slot]
                                ##
                                slot_values[slot] = sys_prev_slots[frame["service"]][slot]
                            # elif ch_start_idx < 0 and ch_end_idx < 0:
                            #     slot_values[slot] = system_utterance[-ch_start_idx - 1 : -ch_end_idx]
                            #     print("hoooy", slot_values[slot])

                if eval_debug and frame["service"] in in_domain_services:
<<<<<<< HEAD
                    equal_state = True
                    for s, v in true_state['slot_values'].items():
                        if s not in slot_values or slot_values[s] not in v:
                            equal_state = False
                            break
                    for s, v in slot_values.items():
                        if s not in true_state['slot_values'] or v not in true_state['slot_values'][s]:
                            equal_state = False
                            break
                    if not equal_state:
                        logging.debug("-----------------------------------New Frame------------------------------")
                        logging.debug(f'SYS : {system_utterance}')
                        logging.debug(f'USER: {user_utterance}')

                        logging.debug("\n")
                        logging.debug(f"PRED CAT: {categorical_slots_dict}")
                        logging.debug(f"PRED NON-CAT: {non_categorical_slots_dict}")

                        logging.debug("\n")
                        logging.debug(f"SLOTS - LABEL: {true_slots}")
                        logging.debug(f"STATE - LABEL: {sorted(true_state['slot_values'].items())}")
                        logging.debug(f"STATE - PRED : {sorted(slot_values.items())}")

                        logging.debug("\n")
                        logging.debug(f"USR PREV SLOT: {prev_usr_slots}")
                        logging.debug(f"SYS PREV SLOT: {sys_prev_slots}")
                        logging.debug(f"SYS RETS: {sys_rets}")
                        cat_slot_status_acc = (
                            "NAN" if cat_slot_status_num == 0 else cat_slot_status_acc / cat_slot_status_num
                        )
                        logging.debug(f"CAT STATUS ACC: {cat_slot_status_acc}")
                        noncat_slot_status_acc = (
                            "NAN" if noncat_slot_status_num == 0 else noncat_slot_status_acc / noncat_slot_status_num
                        )
                        logging.debug(f"NONCAT STATUS ACC: {noncat_slot_status_acc}")
=======
                    logging.debug("-----------------------------------New Frame------------------------------")
                    logging.debug(f'SYS : {system_utterance}')
                    logging.debug(f'USER: {user_utterance}')

                    logging.debug("\n")
                    logging.debug(f"PRED CAT: {categorical_slots_dict}")
                    logging.debug(f"PRED NON-CAT: {non_categorical_slots_dict}")

                    logging.debug("\n")
                    logging.debug(f"SLOTS - LABEL: {true_slots}")
                    logging.debug(f"STATE - LABEL: {true_state['slot_values']}")
                    logging.debug(f"STATE - PRED : {slot_values}")

                    logging.debug("\n")
                    logging.debug(f"SYS PREV SLOT: {sys_prev_slots}")
                    logging.debug(f"SYS RETS: {sys_rets}")
                    cat_slot_status_acc = (
                        "NAN" if cat_slot_status_num == 0 else cat_slot_status_acc / cat_slot_status_num
                    )
                    logging.debug(f"CAT STATUS ACC: {cat_slot_status_acc}")
                    noncat_slot_status_acc = (
                        "NAN" if noncat_slot_status_num == 0 else noncat_slot_status_acc / noncat_slot_status_num
                    )
                    logging.debug(f"NONCAT STATUS ACC: {noncat_slot_status_acc}")
>>>>>>> 32fc70d8

                # Create a new dict to avoid overwriting the state in previous turns
                # because of use of same objects.
                state["slot_values"] = {s: [v] for s, v in slot_values.items()}
                frame["state"] = state

    return dialog


def get_predicted_dialog_baseline(dialog, all_predictions, schemas):
    """Update labels in a dialogue based on model predictions.
  Args:
    dialog: A json object containing dialogue whose labels are to be updated.
    all_predictions: A dict mapping prediction name to the predicted value. See
      SchemaGuidedDST class for the contents of this dict.
    schemas: A Schema object wrapping all the schemas for the dataset.
  Returns:
    A json object containing the dialogue with labels predicted by the model.
  """
    # Overwrite the labels in the turn with the predictions from the model. For
    # test set, these labels are missing from the data and hence they are added.
    dialog_id = dialog["dialogue_id"]
    # The slot values tracked for each service.
    all_slot_values = collections.defaultdict(dict)
    for turn_idx, turn in enumerate(dialog["turns"]):
        if turn["speaker"] == "USER":
            user_utterance = turn["utterance"]
            system_utterance = dialog["turns"][turn_idx - 1]["utterance"] if turn_idx else ""
            turn_id = "{:02d}".format(turn_idx)
            for frame in turn["frames"]:
                predictions = all_predictions[(dialog_id, turn_id, frame["service"])]
                slot_values = all_slot_values[frame["service"]]
                service_schema = schemas.get_service_schema(frame["service"])
                # Remove the slot spans and state if present.
                frame.pop("slots", None)
                frame.pop("state", None)

                # The baseline model doesn't predict slot spans. Only state predictions
                # are added.
                state = {}

                # Add prediction for active intent. Offset is subtracted to account for
                # NONE intent.
                active_intent_id = predictions["intent_status"]
                state["active_intent"] = (
                    service_schema.get_intent_from_id(active_intent_id - 1) if active_intent_id else "NONE"
                )

                # Add prediction for requested slots.
                requested_slots = []
                for slot_idx, slot in enumerate(service_schema.slots):
                    if predictions["req_slot_status"][slot_idx] > REQ_SLOT_THRESHOLD:
                        requested_slots.append(slot)
                state["requested_slots"] = requested_slots

                # Add prediction for user goal (slot values).
                # Categorical slots.
                for slot_idx, slot in enumerate(service_schema.categorical_slots):
                    slot_status = predictions["cat_slot_status"][slot_idx]
                    if slot_status == data_utils.STATUS_DONTCARE:
                        slot_values[slot] = data_utils.STR_DONTCARE
                    elif slot_status == data_utils.STATUS_ACTIVE:
                        value_idx = predictions["cat_slot_value"][slot_idx]
                        slot_values[slot] = service_schema.get_categorical_slot_values(slot)[value_idx]
                # Non-categorical slots.
                for slot_idx, slot in enumerate(service_schema.non_categorical_slots):
                    slot_status = predictions["noncat_slot_status"][slot_idx]
                    if slot_status == data_utils.STATUS_DONTCARE:
                        slot_values[slot] = data_utils.STR_DONTCARE
                    elif slot_status == data_utils.STATUS_ACTIVE:
                        tok_start_idx = predictions["noncat_slot_start"][slot_idx]
                        tok_end_idx = predictions["noncat_slot_end"][slot_idx]
                        ch_start_idx = predictions["noncat_alignment_start"][tok_start_idx]
                        ch_end_idx = predictions["noncat_alignment_end"][tok_end_idx]
                        if ch_start_idx < 0 and ch_end_idx < 0:
                            # Add span from the system utterance.
                            slot_values[slot] = system_utterance[-ch_start_idx - 1 : -ch_end_idx]
                        elif ch_start_idx > 0 and ch_end_idx > 0:
                            # Add span from the user utterance.
                            slot_values[slot] = user_utterance[ch_start_idx - 1 : ch_end_idx]
                # Create a new dict to avoid overwriting the state in previous turns
                # because of use of same objects.
                state["slot_values"] = {s: [v] for s, v in slot_values.items()}
                frame["state"] = state
    return dialog


def write_predictions_to_file(
<<<<<<< HEAD
    predictions, input_json_files, schema_json_file, output_dir, state_tracker, eval_debug, in_domain_services
=======
    predictions, input_json_files, output_dir, schemas, state_tracker, eval_debug, in_domain_services
>>>>>>> 32fc70d8
):
    """Write the predicted dialogues as json files.

  Args:
    predictions: An iterator containing model predictions. This is the output of
      the predict method in the estimator.
    input_json_files: A list of json paths containing the dialogues to run
      inference on.
    schemas: Schemas to all services in the dst dataset (train, dev and test splits).
    output_dir: The directory where output json files will be created.
  """
    nemo.logging.info(f"Writing predictions to {output_dir} started.")

    # Index all predictions.
    all_predictions = {}
    for idx, prediction in enumerate(predictions):
        if not prediction["is_real_example"]:
            continue
        _, dialog_id, turn_id, service_name = prediction['example_id'].split('-')
        all_predictions[(dialog_id, turn_id, service_name)] = prediction
    nemo.logging.info(f'Predictions for {idx} examples are getting processed.')

    # Read each input file and write its predictions.
    for input_file_path in input_json_files:
        with open(input_file_path) as f:
            dialogs = json.load(f)
            nemo.logging.info(f'{input_file_path} file is loaded')
            pred_dialogs = []
            for d in dialogs:
                if state_tracker == 'baseline':
                    pred_dialog = get_predicted_dialog_baseline(d, all_predictions, schemas)
                elif state_tracker == 'ret_sys_act':
                    pred_dialog = get_predicted_dialog_ret_sys_act(
                        d, all_predictions, schemas, eval_debug, in_domain_services
                    )
                else:
                    raise ValueError(f"tracker_mode {state_tracker} is not defined.")
                pred_dialogs.append(pred_dialog)
            f.close()
        input_file_name = os.path.basename(input_file_path)
        output_file_path = os.path.join(output_dir, input_file_name)
        with open(output_file_path, "w") as f:
            json.dump(pred_dialogs, f, indent=2, separators=(",", ": "), sort_keys=True)
            f.close()<|MERGE_RESOLUTION|>--- conflicted
+++ resolved
@@ -46,12 +46,8 @@
     all_slot_values = collections.defaultdict(dict)
     sys_prev_slots = collections.defaultdict(dict)
     sys_rets = {}
-<<<<<<< HEAD
     prev_usr_slots = {}
     true_slots = {}
-=======
-
->>>>>>> 32fc70d8
     for turn_idx, turn in enumerate(dialog["turns"]):
         if turn["speaker"] == "SYSTEM":
             for frame in turn["frames"]:
@@ -73,10 +69,7 @@
                 service_schema = schemas.get_service_schema(frame["service"])
 
                 # Remove the slot spans and state if present.
-<<<<<<< HEAD
                 prev_usr_slots = true_slots
-=======
->>>>>>> 32fc70d8
                 true_slots = frame.pop("slots", None)
                 true_state = frame.pop("state", None)
 
@@ -135,21 +128,13 @@
                     if slot_status == data_utils.STATUS_DONTCARE:
                         slot_values[slot] = data_utils.STR_DONTCARE
                     elif slot_status == data_utils.STATUS_ACTIVE:
-<<<<<<< HEAD
                         # value_idx = predictions["cat_slot_value"][slot_idx]
                         # slot_values[slot] = service_schema.get_categorical_slot_values(slot)[value_idx]
                         if predictions["cat_slot_value"][slot_idx] != "##NONE##":
-=======
-                        # print(predictions["cat_slot_status_p"][slot_idx])
-                        if (
-                            predictions["cat_slot_status_p"][slot_idx] + predictions["cat_slot_value_p"][slot_idx]
-                        ) / 2 > 0.9:
->>>>>>> 32fc70d8
                             value_idx = predictions["cat_slot_value"][slot_idx]
                             slot_values[slot] = service_schema.get_categorical_slot_values(slot)[value_idx]
                         else:
                             if slot in sys_prev_slots[frame["service"]]:
-<<<<<<< HEAD
                                 sys_rets[slot] = sys_prev_slots[frame["service"]][slot]
                                 slot_values[slot] = sys_prev_slots[frame["service"]][slot]
                                 print("ey val", slot_values[slot])
@@ -174,16 +159,6 @@
                         #     else:
                         #         value_idx = predictions["cat_slot_value"][slot_idx]
                         #         slot_values[slot] = service_schema.get_categorical_slot_values(slot)[value_idx]
-=======
-                                # debugging info
-                                sys_rets[slot] = sys_prev_slots[frame["service"]][slot]
-                                ##
-                                slot_values[slot] = sys_prev_slots[frame["service"]][slot]
-                                print("pooooy", slot_values[slot])
-                            else:
-                                value_idx = predictions["cat_slot_value"][slot_idx]
-                                slot_values[slot] = service_schema.get_categorical_slot_values(slot)[value_idx]
->>>>>>> 32fc70d8
 
                 for slot_idx, slot in enumerate(service_schema.non_categorical_slots):
                     tok_start_idx = predictions["noncat_slot_start"][slot_idx]
@@ -235,7 +210,6 @@
                             #     print("hoooy", slot_values[slot])
 
                 if eval_debug and frame["service"] in in_domain_services:
-<<<<<<< HEAD
                     equal_state = True
                     for s, v in true_state['slot_values'].items():
                         if s not in slot_values or slot_values[s] not in v:
@@ -271,32 +245,6 @@
                             "NAN" if noncat_slot_status_num == 0 else noncat_slot_status_acc / noncat_slot_status_num
                         )
                         logging.debug(f"NONCAT STATUS ACC: {noncat_slot_status_acc}")
-=======
-                    logging.debug("-----------------------------------New Frame------------------------------")
-                    logging.debug(f'SYS : {system_utterance}')
-                    logging.debug(f'USER: {user_utterance}')
-
-                    logging.debug("\n")
-                    logging.debug(f"PRED CAT: {categorical_slots_dict}")
-                    logging.debug(f"PRED NON-CAT: {non_categorical_slots_dict}")
-
-                    logging.debug("\n")
-                    logging.debug(f"SLOTS - LABEL: {true_slots}")
-                    logging.debug(f"STATE - LABEL: {true_state['slot_values']}")
-                    logging.debug(f"STATE - PRED : {slot_values}")
-
-                    logging.debug("\n")
-                    logging.debug(f"SYS PREV SLOT: {sys_prev_slots}")
-                    logging.debug(f"SYS RETS: {sys_rets}")
-                    cat_slot_status_acc = (
-                        "NAN" if cat_slot_status_num == 0 else cat_slot_status_acc / cat_slot_status_num
-                    )
-                    logging.debug(f"CAT STATUS ACC: {cat_slot_status_acc}")
-                    noncat_slot_status_acc = (
-                        "NAN" if noncat_slot_status_num == 0 else noncat_slot_status_acc / noncat_slot_status_num
-                    )
-                    logging.debug(f"NONCAT STATUS ACC: {noncat_slot_status_acc}")
->>>>>>> 32fc70d8
 
                 # Create a new dict to avoid overwriting the state in previous turns
                 # because of use of same objects.
@@ -385,11 +333,7 @@
 
 
 def write_predictions_to_file(
-<<<<<<< HEAD
-    predictions, input_json_files, schema_json_file, output_dir, state_tracker, eval_debug, in_domain_services
-=======
     predictions, input_json_files, output_dir, schemas, state_tracker, eval_debug, in_domain_services
->>>>>>> 32fc70d8
 ):
     """Write the predicted dialogues as json files.
 
