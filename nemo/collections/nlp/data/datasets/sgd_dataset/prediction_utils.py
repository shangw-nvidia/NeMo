# coding=utf-8
# Copyright 2020 The Google Research Authors.
#
# Licensed under the Apache License, Version 2.0 (the "License");
# you may not use this file except in compliance with the License.
# You may obtain a copy of the License at
#
#     http://www.apache.org/licenses/LICENSE-2.0
#
# Unless required by applicable law or agreed to in writing, software
# distributed under the License is distributed on an "AS IS" BASIS,
# WITHOUT WARRANTIES OR CONDITIONS OF ANY KIND, either express or implied.
# See the License for the specific language governing permissions and
# limitations under the License.

"""Prediction and evaluation-related utility functions."""

import collections
import json
import os

import nemo
from nemo import logging
from nemo.collections.nlp.data.datasets.sgd_dataset import data_utils, schema

REQ_SLOT_THRESHOLD = 0.5

__all__ = ['get_predicted_dialog_baseline', 'write_predictions_to_file']


def get_predicted_dialog_ret_sys_act(dialog, all_predictions, schemas, eval_debug, in_domain_services):
    """Update labels in a dialogue based on model predictions.
  Args:
    dialog: A json object containing dialogue whose labels are to be updated.
    all_predictions: A dict mapping prediction name to the predicted value. See
      SchemaGuidedDST class for the contents of this dict.
    schemas: A Schema object wrapping all the schemas for the dataset.
  Returns:
    A json object containing the dialogue with labels predicted by the model.
  """
    # This approach retreives slot values from the history of system actions if slot is active but it can not find it in user utterance
    # Overwrite the labels in the turn with the predictions from the model. For
    # test set, these labels are missing from the data and hence they are added.
    dialog_id = dialog["dialogue_id"]
    # The slot values tracked for each service.
    all_slot_values = collections.defaultdict(dict)
    sys_prev_slots = collections.defaultdict(dict)
    sys_rets = {}


    for turn_idx, turn in enumerate(dialog["turns"]):
        if turn["speaker"] == "SYSTEM":
            for frame in turn["frames"]:
                for action in frame["actions"]:
                    if action["slot"] and len(action["values"]) > 0:
                        sys_prev_slots[frame["service"]][action["slot"]] = action["values"][0]
        elif turn["speaker"] == "USER":
            user_utterance = turn["utterance"]
            system_utterance = dialog["turns"][turn_idx - 1]["utterance"] if turn_idx else ""
            turn_id = "{:02d}".format(turn_idx)
            for frame in turn["frames"]:
                cat_slot_status_acc = 0
                cat_slot_status_num = 0
                noncat_slot_status_num = 0
                noncat_slot_status_acc = 0

                predictions = all_predictions[(dialog_id, turn_id, frame["service"])]
                slot_values = all_slot_values[frame["service"]]
                service_schema = schemas.get_service_schema(frame["service"])

                # Remove the slot spans and state if present.
                true_slots = frame.pop("slots", None)
                true_state = frame.pop("state", None)

                # The baseline model doesn't predict slot spans. Only state predictions
                # are added.
                state = {}

                # Add prediction for active intent. Offset is subtracted to account for
                # NONE intent.
                active_intent_id = predictions["intent_status"]
                state["active_intent"] = (
                    service_schema.get_intent_from_id(active_intent_id - 1) if active_intent_id else "NONE"
                )

                # Add prediction for requested slots.
                requested_slots = []
                for slot_idx, slot in enumerate(service_schema.slots):
                    if predictions["req_slot_status"][slot_idx] > REQ_SLOT_THRESHOLD:
                        requested_slots.append(slot)
                state["requested_slots"] = requested_slots

                # Add prediction for user goal (slot values).
                # Categorical slots.
                categorical_slots_dict = {}
                non_categorical_slots_dict = {}

                predictions["cat_slot_status_p"] = predictions["cat_slot_status_p"].cpu().numpy()
                predictions["cat_slot_status"] = predictions["cat_slot_status"].cpu().numpy()
                predictions["cat_slot_value"] = predictions["cat_slot_value"].cpu().numpy()
                predictions["cat_slot_value_p"] = predictions["cat_slot_value_p"].cpu().numpy()

                predictions["noncat_slot_status_p"] = predictions["noncat_slot_status_p"].cpu().numpy()
                predictions["noncat_slot_status"] = predictions["noncat_slot_status"].cpu().numpy()
                predictions["noncat_slot_p"] = predictions["noncat_slot_p"].cpu().numpy()

                predictions["noncat_alignment_start"] = predictions["noncat_alignment_start"].cpu().numpy()
                predictions["noncat_alignment_end"] = predictions["noncat_alignment_end"].cpu().numpy()
                predictions["cat_slot_status_GT"] = predictions["cat_slot_status_GT"].cpu().numpy()
                predictions["noncat_slot_status_GT"] = predictions["noncat_slot_status_GT"].cpu().numpy()

                for slot_idx, slot in enumerate(service_schema.categorical_slots):
                    #debugging info
                    cat_slot_status_num += 1
                    categorical_slots_dict[slot] = (
                        predictions["cat_slot_status_GT"][slot_idx],
                        predictions["cat_slot_status"][slot_idx],
                        predictions["cat_slot_status_p"][slot_idx],
                        service_schema.get_categorical_slot_values(slot)[predictions["cat_slot_value"][slot_idx]],
                        predictions["cat_slot_value_p"][slot_idx],
                    )

                    if predictions["cat_slot_status_GT"][slot_idx] == predictions["cat_slot_status"][slot_idx]:
                        cat_slot_status_acc += 1
                    ####
                    slot_status = predictions["cat_slot_status"][slot_idx]
                    if slot_status == data_utils.STATUS_DONTCARE:
                        slot_values[slot] = data_utils.STR_DONTCARE
                    elif slot_status == data_utils.STATUS_ACTIVE:
<<<<<<< HEAD
                        value_idx = predictions["cat_slot_value"][slot_idx]
                        slot_values[slot] = service_schema.get_categorical_slot_values(slot)[value_idx]

                if eval_debug:
                    logging.debug(f"Predicted categorical_slots_dict: {categorical_slots_dict}")

                # Non-categorical slots.
                non_categorical_slots_dict = {}
                predictions["noncat_slot_status_p"] = predictions["noncat_slot_status_p"].cpu().numpy()
                predictions["noncat_slot_status"] = predictions["noncat_slot_status"].cpu().numpy()
                predictions["noncat_slot_p"] = predictions["noncat_slot_p"].cpu().numpy()

                predictions["noncat_alignment_start"] = predictions["noncat_alignment_start"].cpu().numpy()
                predictions["noncat_alignment_end"] = predictions["noncat_alignment_end"].cpu().numpy()
=======
                        #print(predictions["cat_slot_status_p"][slot_idx])
                        if (predictions["cat_slot_status_p"][slot_idx] + predictions["cat_slot_value_p"][slot_idx])/2 > 0.9:
                            value_idx = predictions["cat_slot_value"][slot_idx]
                            slot_values[slot] = service_schema.get_categorical_slot_values(slot)[value_idx]
                        else:
                            if slot in sys_prev_slots[frame["service"]]:
                                #debugging info
                                sys_rets[slot] = sys_prev_slots[frame["service"]][slot]
                                ##
                                slot_values[slot] = sys_prev_slots[frame["service"]][slot]
                                print("pooooy", slot_values[slot])
                            else:
                                value_idx = predictions["cat_slot_value"][slot_idx]
                                slot_values[slot] = service_schema.get_categorical_slot_values(slot)[value_idx]
>>>>>>> b21242aa

                for slot_idx, slot in enumerate(service_schema.non_categorical_slots):
                    tok_start_idx = predictions["noncat_slot_start"][slot_idx]
                    tok_end_idx = predictions["noncat_slot_end"][slot_idx]
                    ch_start_idx = predictions["noncat_alignment_start"][tok_start_idx]
                    ch_end_idx = predictions["noncat_alignment_end"][tok_end_idx]

                    #debugging nfo
                    noncat_slot_status_num += 1

                    non_categorical_slots_dict[slot] = (
                        predictions["noncat_slot_status_GT"][slot_idx],
                        predictions["noncat_slot_status"][slot_idx],
                        predictions["noncat_slot_status_p"][slot_idx],
                        (ch_start_idx, ch_end_idx),
                        user_utterance[ch_start_idx - 1 : ch_end_idx]
                        if (ch_start_idx > 0 and ch_end_idx > 0)
                        else system_utterance[-ch_start_idx - 1 : -ch_end_idx],
                        predictions["noncat_slot_p"][slot_idx],
                    )
                    if predictions["noncat_slot_status_GT"][slot_idx] == predictions["noncat_slot_status"][slot_idx]:
                        noncat_slot_status_acc += 1


                    slot_status = predictions["noncat_slot_status"][slot_idx]
                    if slot_status == data_utils.STATUS_DONTCARE:
                        slot_values[slot] = data_utils.STR_DONTCARE
                    elif slot_status == data_utils.STATUS_ACTIVE:
                        tok_start_idx = predictions["noncat_slot_start"][slot_idx]
                        tok_end_idx = predictions["noncat_slot_end"][slot_idx]
                        ch_start_idx = predictions["noncat_alignment_start"][tok_start_idx]
                        ch_end_idx = predictions["noncat_alignment_end"][tok_end_idx]
                        if ch_start_idx > 0 and ch_end_idx > 0:
                            # Add span from the user utterance.
                            slot_values[slot] = user_utterance[ch_start_idx - 1 : ch_end_idx]
                        else:
                            if slot in sys_prev_slots[frame["service"]]:
                                #debugging info
                                sys_rets[slot] = sys_prev_slots[frame["service"]][slot]
                                ##
                                slot_values[slot] = sys_prev_slots[frame["service"]][slot]
<<<<<<< HEAD
=======
                            # elif ch_start_idx < 0 and ch_end_idx < 0:
                            #     slot_values[slot] = system_utterance[-ch_start_idx - 1 : -ch_end_idx]
                            #     print("hoooy", slot_values[slot])

                if eval_debug and frame["service"] in in_domain_services:
                    logging.debug("-----------------------------------New Frame------------------------------")
                    logging.debug(f'SYS : {system_utterance}')
                    logging.debug(f'USER: {user_utterance}')

                    logging.debug("\n")
                    logging.debug(f"PRED CAT: {categorical_slots_dict}")
                    logging.debug(f"PRED NON-CAT: {non_categorical_slots_dict}")

                    logging.debug("\n")
                    logging.debug(f"SLOTS - LABEL: {true_slots}")
                    logging.debug(f"STATE - LABEL: {true_state['slot_values']}")
                    logging.debug(f"STATE - PRED : {slot_values}")

                    logging.debug("\n")
                    logging.debug(f"SYS PREV SLOT: {sys_prev_slots}")
                    logging.debug(f"SYS RETS: {sys_rets}")
                    cat_slot_status_acc = "NAN" if cat_slot_status_num == 0 else cat_slot_status_acc / cat_slot_status_num
                    logging.debug(f"CAT STATUS ACC: {cat_slot_status_acc}")
                    noncat_slot_status_acc = "NAN" if noncat_slot_status_num == 0 else noncat_slot_status_acc / noncat_slot_status_num
                    logging.debug(f"NONCAT STATUS ACC: {noncat_slot_status_acc}")
>>>>>>> b21242aa


                # Create a new dict to avoid overwriting the state in previous turns
                # because of use of same objects.
                state["slot_values"] = {s: [v] for s, v in slot_values.items()}
                frame["state"] = state

    return dialog


def get_predicted_dialog_baseline(dialog, all_predictions, schemas):
    """Update labels in a dialogue based on model predictions.
  Args:
    dialog: A json object containing dialogue whose labels are to be updated.
    all_predictions: A dict mapping prediction name to the predicted value. See
      SchemaGuidedDST class for the contents of this dict.
    schemas: A Schema object wrapping all the schemas for the dataset.
  Returns:
    A json object containing the dialogue with labels predicted by the model.
  """
    # Overwrite the labels in the turn with the predictions from the model. For
    # test set, these labels are missing from the data and hence they are added.
    dialog_id = dialog["dialogue_id"]
    # The slot values tracked for each service.
    all_slot_values = collections.defaultdict(dict)
    for turn_idx, turn in enumerate(dialog["turns"]):
        if turn["speaker"] == "USER":
            user_utterance = turn["utterance"]
            system_utterance = dialog["turns"][turn_idx - 1]["utterance"] if turn_idx else ""
            turn_id = "{:02d}".format(turn_idx)
            for frame in turn["frames"]:
                predictions = all_predictions[(dialog_id, turn_id, frame["service"])]
                slot_values = all_slot_values[frame["service"]]
                service_schema = schemas.get_service_schema(frame["service"])
                # Remove the slot spans and state if present.
                frame.pop("slots", None)
                frame.pop("state", None)

                # The baseline model doesn't predict slot spans. Only state predictions
                # are added.
                state = {}

                # Add prediction for active intent. Offset is subtracted to account for
                # NONE intent.
                active_intent_id = predictions["intent_status"]
                state["active_intent"] = (
                    service_schema.get_intent_from_id(active_intent_id - 1) if active_intent_id else "NONE"
                )

                # Add prediction for requested slots.
                requested_slots = []
                for slot_idx, slot in enumerate(service_schema.slots):
                    if predictions["req_slot_status"][slot_idx] > REQ_SLOT_THRESHOLD:
                        requested_slots.append(slot)
                state["requested_slots"] = requested_slots

                # Add prediction for user goal (slot values).
                # Categorical slots.
                for slot_idx, slot in enumerate(service_schema.categorical_slots):
                    slot_status = predictions["cat_slot_status"][slot_idx]
                    if slot_status == data_utils.STATUS_DONTCARE:
                        slot_values[slot] = data_utils.STR_DONTCARE
                    elif slot_status == data_utils.STATUS_ACTIVE:
                        value_idx = predictions["cat_slot_value"][slot_idx]
                        slot_values[slot] = service_schema.get_categorical_slot_values(slot)[value_idx]
                # Non-categorical slots.
                for slot_idx, slot in enumerate(service_schema.non_categorical_slots):
                    slot_status = predictions["noncat_slot_status"][slot_idx]
                    if slot_status == data_utils.STATUS_DONTCARE:
                        slot_values[slot] = data_utils.STR_DONTCARE
                    elif slot_status == data_utils.STATUS_ACTIVE:
                        tok_start_idx = predictions["noncat_slot_start"][slot_idx]
                        tok_end_idx = predictions["noncat_slot_end"][slot_idx]
                        ch_start_idx = predictions["noncat_alignment_start"][tok_start_idx]
                        ch_end_idx = predictions["noncat_alignment_end"][tok_end_idx]
                        if ch_start_idx < 0 and ch_end_idx < 0:
                            # Add span from the system utterance.
                            slot_values[slot] = system_utterance[-ch_start_idx - 1 : -ch_end_idx]
                        elif ch_start_idx > 0 and ch_end_idx > 0:
                            # Add span from the user utterance.
                            slot_values[slot] = user_utterance[ch_start_idx - 1 : ch_end_idx]
                # Create a new dict to avoid overwriting the state in previous turns
                # because of use of same objects.
                state["slot_values"] = {s: [v] for s, v in slot_values.items()}
                frame["state"] = state
    return dialog


def write_predictions_to_file(predictions, input_json_files, schema_json_file, output_dir, state_tracker, eval_debug, in_domain_services):
    """Write the predicted dialogues as json files.

  Args:
    predictions: An iterator containing model predictions. This is the output of
      the predict method in the estimator.
    input_json_files: A list of json paths containing the dialogues to run
      inference on.
    schema_json_file: Path for the json file containing the schemas.
    output_dir: The directory where output json files will be created.
  """
    nemo.logging.info(f"Writing predictions to {output_dir} started.")
    schemas = schema.Schema(schema_json_file)
    # Index all predictions.
    all_predictions = {}
    for idx, prediction in enumerate(predictions):
        if not prediction["is_real_example"]:
            continue
        _, dialog_id, turn_id, service_name = prediction['example_id'].split('-')
        all_predictions[(dialog_id, turn_id, service_name)] = prediction
    nemo.logging.info(f'Predictions for {idx} examples are getting processed.')

    # Read each input file and write its predictions.
    for input_file_path in input_json_files:
        with open(input_file_path) as f:
            dialogs = json.load(f)
            nemo.logging.info(f'{input_file_path} file is loaded')
            pred_dialogs = []
            for d in dialogs:
                if state_tracker == 'baseline':
                    pred_dialog = get_predicted_dialog_baseline(d, all_predictions, schemas)
                elif state_tracker == 'ret_sys_act':
                    pred_dialog = get_predicted_dialog_ret_sys_act(d, all_predictions, schemas, eval_debug, in_domain_services)
                else:
                    raise ValueError(f"tracker_mode {state_tracker} is not defined.")
                pred_dialogs.append(pred_dialog)
            f.close()
        input_file_name = os.path.basename(input_file_path)
        output_file_path = os.path.join(output_dir, input_file_name)
        with open(output_file_path, "w") as f:
            json.dump(pred_dialogs, f, indent=2, separators=(",", ": "), sort_keys=True)
            f.close()<|MERGE_RESOLUTION|>--- conflicted
+++ resolved
@@ -127,22 +127,6 @@
                     if slot_status == data_utils.STATUS_DONTCARE:
                         slot_values[slot] = data_utils.STR_DONTCARE
                     elif slot_status == data_utils.STATUS_ACTIVE:
-<<<<<<< HEAD
-                        value_idx = predictions["cat_slot_value"][slot_idx]
-                        slot_values[slot] = service_schema.get_categorical_slot_values(slot)[value_idx]
-
-                if eval_debug:
-                    logging.debug(f"Predicted categorical_slots_dict: {categorical_slots_dict}")
-
-                # Non-categorical slots.
-                non_categorical_slots_dict = {}
-                predictions["noncat_slot_status_p"] = predictions["noncat_slot_status_p"].cpu().numpy()
-                predictions["noncat_slot_status"] = predictions["noncat_slot_status"].cpu().numpy()
-                predictions["noncat_slot_p"] = predictions["noncat_slot_p"].cpu().numpy()
-
-                predictions["noncat_alignment_start"] = predictions["noncat_alignment_start"].cpu().numpy()
-                predictions["noncat_alignment_end"] = predictions["noncat_alignment_end"].cpu().numpy()
-=======
                         #print(predictions["cat_slot_status_p"][slot_idx])
                         if (predictions["cat_slot_status_p"][slot_idx] + predictions["cat_slot_value_p"][slot_idx])/2 > 0.9:
                             value_idx = predictions["cat_slot_value"][slot_idx]
@@ -157,7 +141,6 @@
                             else:
                                 value_idx = predictions["cat_slot_value"][slot_idx]
                                 slot_values[slot] = service_schema.get_categorical_slot_values(slot)[value_idx]
->>>>>>> b21242aa
 
                 for slot_idx, slot in enumerate(service_schema.non_categorical_slots):
                     tok_start_idx = predictions["noncat_slot_start"][slot_idx]
@@ -190,17 +173,21 @@
                         tok_end_idx = predictions["noncat_slot_end"][slot_idx]
                         ch_start_idx = predictions["noncat_alignment_start"][tok_start_idx]
                         ch_end_idx = predictions["noncat_alignment_end"][tok_end_idx]
+                        # logging.debug(ch_start_idx, ch_end_idx)
+                        # logging.debug(f'Active Slot: {slot}')
+                        # logging.debug(f'{predictions["noncat_slot_p"][slot_idx]}, ({ch_start_idx}, {ch_end_idx}), {user_utterance[ch_start_idx - 1 : ch_end_idx]}')
                         if ch_start_idx > 0 and ch_end_idx > 0:
                             # Add span from the user utterance.
                             slot_values[slot] = user_utterance[ch_start_idx - 1 : ch_end_idx]
+                        # elif ch_start_idx < 0 and ch_end_idx < 0:
+                        # Add span from the system utterance.
+                        #    slot_values[slot] = system_utterance[-ch_start_idx - 1 : -ch_end_idx]
                         else:
                             if slot in sys_prev_slots[frame["service"]]:
                                 #debugging info
                                 sys_rets[slot] = sys_prev_slots[frame["service"]][slot]
                                 ##
                                 slot_values[slot] = sys_prev_slots[frame["service"]][slot]
-<<<<<<< HEAD
-=======
                             # elif ch_start_idx < 0 and ch_end_idx < 0:
                             #     slot_values[slot] = system_utterance[-ch_start_idx - 1 : -ch_end_idx]
                             #     print("hoooy", slot_values[slot])
@@ -226,7 +213,6 @@
                     logging.debug(f"CAT STATUS ACC: {cat_slot_status_acc}")
                     noncat_slot_status_acc = "NAN" if noncat_slot_status_num == 0 else noncat_slot_status_acc / noncat_slot_status_num
                     logging.debug(f"NONCAT STATUS ACC: {noncat_slot_status_acc}")
->>>>>>> b21242aa
 
 
                 # Create a new dict to avoid overwriting the state in previous turns
